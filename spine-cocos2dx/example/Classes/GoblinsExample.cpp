--- conflicted
+++ resolved
@@ -1,76 +1,68 @@
-/******************************************************************************
- * Spine Runtimes Software License v2.5
- *
- * Copyright (c) 2013-2016, Esoteric Software
- * All rights reserved.
- *
- * You are granted a perpetual, non-exclusive, non-sublicensable, and
- * non-transferable license to use, install, execute, and perform the Spine
- * Runtimes software and derivative works solely for personal or internal
- * use. Without the written permission of Esoteric Software (see Section 2 of
- * the Spine Software License Agreement), you may not (a) modify, translate,
- * adapt, or develop new applications using the Spine Runtimes or otherwise
- * create derivative works or improvements of the Spine Runtimes or (b) remove,
- * delete, alter, or obscure any trademarks or any copyright, trademark, patent,
- * or other intellectual property or proprietary rights notices on or in the
- * Software, including any copy thereof. Redistributions in binary or source
- * form must include this license and terms.
- *
- * THIS SOFTWARE IS PROVIDED BY ESOTERIC SOFTWARE "AS IS" AND ANY EXPRESS OR
- * IMPLIED WARRANTIES, INCLUDING, BUT NOT LIMITED TO, THE IMPLIED WARRANTIES OF
- * MERCHANTABILITY AND FITNESS FOR A PARTICULAR PURPOSE ARE DISCLAIMED. IN NO
- * EVENT SHALL ESOTERIC SOFTWARE BE LIABLE FOR ANY DIRECT, INDIRECT, INCIDENTAL,
- * SPECIAL, EXEMPLARY, OR CONSEQUENTIAL DAMAGES (INCLUDING, BUT NOT LIMITED TO,
- * PROCUREMENT OF SUBSTITUTE GOODS OR SERVICES, BUSINESS INTERRUPTION, OR LOSS OF
- * USE, DATA, OR PROFITS) HOWEVER CAUSED AND ON ANY THEORY OF LIABILITY, WHETHER
- * IN CONTRACT, STRICT LIABILITY, OR TORT (INCLUDING NEGLIGENCE OR OTHERWISE)
- * ARISING IN ANY WAY OUT OF THE USE OF THIS SOFTWARE, EVEN IF ADVISED OF THE
- * POSSIBILITY OF SUCH DAMAGE.
- *****************************************************************************/
-
-#include "GoblinsExample.h"
-#include "RaptorExample.h"
-
-USING_NS_CC;
-using namespace spine;
-
-Scene* GoblinsExample::scene () {
-	Scene *scene = Scene::create();
-	scene->addChild(GoblinsExample::create());
-	return scene;
-}
-
-bool GoblinsExample::init () {
-	if (!LayerColor::initWithColor(Color4B(128, 128, 128, 255))) return false;
-
-	skeletonNode = SkeletonAnimation::createWithJsonFile("goblins-pro.json", "goblins.atlas", 1.5f);
-	skeletonNode->setAnimation(0, "walk", true);
-	skeletonNode->setSkin("goblin");
-
-	skeletonNode->setPosition(Vec2(_contentSize.width / 2, 20));
-	addChild(skeletonNode);
-
-	scheduleUpdate();
-	
-	EventListenerTouchOneByOne* listener = EventListenerTouchOneByOne::create();
-<<<<<<< HEAD
-	listener->onTouchBegan = [this] (Touch* touch, cocos2d::Event* event) -> bool {
-		if (!skeletonNode->getDebugBonesEnabled())
-			skeletonNode->setDebugBonesEnabled(true);
-=======
-	listener->onTouchBegan = [this] (Touch* touch, Event* event) -> bool {
-		if (!skeletonNode->getDebugBonesEnabled()) {
-			skeletonNode->setDebugBonesEnabled(true);
-			skeletonNode->setDebugBoundingRectEnabled(true);
-		}
->>>>>>> 8c55b1b5
-		else if (skeletonNode->getTimeScale() == 1)
-			skeletonNode->setTimeScale(0.3f);
-		else
-			Director::getInstance()->replaceScene(RaptorExample::scene());
-		return true;
-	};
-	_eventDispatcher->addEventListenerWithSceneGraphPriority(listener, this);
-
-	return true;
-}
+/******************************************************************************
+ * Spine Runtimes Software License v2.5
+ *
+ * Copyright (c) 2013-2016, Esoteric Software
+ * All rights reserved.
+ *
+ * You are granted a perpetual, non-exclusive, non-sublicensable, and
+ * non-transferable license to use, install, execute, and perform the Spine
+ * Runtimes software and derivative works solely for personal or internal
+ * use. Without the written permission of Esoteric Software (see Section 2 of
+ * the Spine Software License Agreement), you may not (a) modify, translate,
+ * adapt, or develop new applications using the Spine Runtimes or otherwise
+ * create derivative works or improvements of the Spine Runtimes or (b) remove,
+ * delete, alter, or obscure any trademarks or any copyright, trademark, patent,
+ * or other intellectual property or proprietary rights notices on or in the
+ * Software, including any copy thereof. Redistributions in binary or source
+ * form must include this license and terms.
+ *
+ * THIS SOFTWARE IS PROVIDED BY ESOTERIC SOFTWARE "AS IS" AND ANY EXPRESS OR
+ * IMPLIED WARRANTIES, INCLUDING, BUT NOT LIMITED TO, THE IMPLIED WARRANTIES OF
+ * MERCHANTABILITY AND FITNESS FOR A PARTICULAR PURPOSE ARE DISCLAIMED. IN NO
+ * EVENT SHALL ESOTERIC SOFTWARE BE LIABLE FOR ANY DIRECT, INDIRECT, INCIDENTAL,
+ * SPECIAL, EXEMPLARY, OR CONSEQUENTIAL DAMAGES (INCLUDING, BUT NOT LIMITED TO,
+ * PROCUREMENT OF SUBSTITUTE GOODS OR SERVICES, BUSINESS INTERRUPTION, OR LOSS OF
+ * USE, DATA, OR PROFITS) HOWEVER CAUSED AND ON ANY THEORY OF LIABILITY, WHETHER
+ * IN CONTRACT, STRICT LIABILITY, OR TORT (INCLUDING NEGLIGENCE OR OTHERWISE)
+ * ARISING IN ANY WAY OUT OF THE USE OF THIS SOFTWARE, EVEN IF ADVISED OF THE
+ * POSSIBILITY OF SUCH DAMAGE.
+ *****************************************************************************/
+
+#include "GoblinsExample.h"
+#include "RaptorExample.h"
+
+USING_NS_CC;
+using namespace spine;
+
+Scene* GoblinsExample::scene () {
+	Scene *scene = Scene::create();
+	scene->addChild(GoblinsExample::create());
+	return scene;
+}
+
+bool GoblinsExample::init () {
+	if (!LayerColor::initWithColor(Color4B(128, 128, 128, 255))) return false;
+
+	skeletonNode = SkeletonAnimation::createWithJsonFile("goblins-pro.json", "goblins.atlas", 1.5f);
+	skeletonNode->setAnimation(0, "walk", true);
+	skeletonNode->setSkin("goblin");
+
+	skeletonNode->setPosition(Vec2(_contentSize.width / 2, 20));
+	addChild(skeletonNode);
+
+	scheduleUpdate();
+
+	EventListenerTouchOneByOne* listener = EventListenerTouchOneByOne::create();
+	listener->onTouchBegan = [this] (Touch* touch, cocos2d::Event* event) -> bool {
+		if (!skeletonNode->getDebugBonesEnabled())
+			skeletonNode->setDebugBonesEnabled(true);
+		else if (skeletonNode->getTimeScale() == 1)
+			skeletonNode->setTimeScale(0.3f);
+		else
+			Director::getInstance()->replaceScene(RaptorExample::scene());
+		return true;
+	};
+	_eventDispatcher->addEventListenerWithSceneGraphPriority(listener, this);
+
+	return true;
+}