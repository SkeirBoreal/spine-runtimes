{
	"name": "com.esotericsoftware.spine.timeline",
	"displayName": "Spine Timeline Extensions",
<<<<<<< HEAD
	"description": "This plugin provides integration of spine-unity for the Unity Timeline.\n\nPrerequisites:\nIt requires a working installation of the spine-unity and spine-csharp runtimes as UPM packages (not as spine-unity unitypackage), version 4.2.\n(See http://esotericsoftware.com/git/spine-runtimes/spine-unity)",
	"version": "4.2.7",
=======
	"description": "This plugin provides integration of spine-unity for the Unity Timeline.\n\nPrerequisites:\nIt requires a working installation of the spine-unity and spine-csharp runtimes as UPM packages (not as spine-unity unitypackage), version 4.1.\n(See http://esotericsoftware.com/git/spine-runtimes/spine-unity)",
	"version": "4.1.8",
>>>>>>> 2d9bdb0e
	"unity": "2018.3",
	"author": {
		"name": "Esoteric Software",
		"email": "contact@esotericsoftware.com",
		"url": "http://esotericsoftware.com/"
	},
	"dependencies": {
		"com.unity.timeline": "1.2.10",
<<<<<<< HEAD
		"com.esotericsoftware.spine.spine-unity": "4.2.11"
=======
		"com.esotericsoftware.spine.spine-unity": "4.1.13"
>>>>>>> 2d9bdb0e
	},
	"keywords": [
		"spine",
		"timeline"
	]
}<|MERGE_RESOLUTION|>--- conflicted
+++ resolved
@@ -1,13 +1,8 @@
 {
 	"name": "com.esotericsoftware.spine.timeline",
 	"displayName": "Spine Timeline Extensions",
-<<<<<<< HEAD
 	"description": "This plugin provides integration of spine-unity for the Unity Timeline.\n\nPrerequisites:\nIt requires a working installation of the spine-unity and spine-csharp runtimes as UPM packages (not as spine-unity unitypackage), version 4.2.\n(See http://esotericsoftware.com/git/spine-runtimes/spine-unity)",
-	"version": "4.2.7",
-=======
-	"description": "This plugin provides integration of spine-unity for the Unity Timeline.\n\nPrerequisites:\nIt requires a working installation of the spine-unity and spine-csharp runtimes as UPM packages (not as spine-unity unitypackage), version 4.1.\n(See http://esotericsoftware.com/git/spine-runtimes/spine-unity)",
-	"version": "4.1.8",
->>>>>>> 2d9bdb0e
+	"version": "4.2.8",
 	"unity": "2018.3",
 	"author": {
 		"name": "Esoteric Software",
@@ -16,11 +11,7 @@
 	},
 	"dependencies": {
 		"com.unity.timeline": "1.2.10",
-<<<<<<< HEAD
-		"com.esotericsoftware.spine.spine-unity": "4.2.11"
-=======
-		"com.esotericsoftware.spine.spine-unity": "4.1.13"
->>>>>>> 2d9bdb0e
+		"com.esotericsoftware.spine.spine-unity": "4.2.13"
 	},
 	"keywords": [
 		"spine",
