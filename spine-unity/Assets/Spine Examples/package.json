{
  "name": "com.esotericsoftware.spine.spine-unity-examples",
  "displayName": "spine-unity Runtime Examples",
  "description": "This plugin provides example scenes and scripts for the spine-unity runtime.",
<<<<<<< HEAD
  "version": "4.2.11",
=======
  "version": "4.1.12",
>>>>>>> 723f6895
  "unity": "2018.3",
  "author": {
    "name": "Esoteric Software",
    "email": "contact@esotericsoftware.com",
    "url": "http://esotericsoftware.com/"
  },
  "dependencies": {
    "com.esotericsoftware.spine.spine-unity": "4.2.0"
  },
  "repository": {
    "type": "git",
    "url": "git@github.com:EsotericSoftware/spine-runtimes.git"
  },
  "keywords": [
    "spine",
    "spine-unity",
    "runtimes",
    "2d",
    "skeletal",
    "animation"
  ],
  "license": "SEE LICENSE IN LICENSE",
  "bugs": {
    "url": "https://github.com/EsotericSoftware/spine-runtimes/issues"
  },
  "homepage": "https://github.com/EsotericSoftware/spine-runtimes#readme",
  "type": "sample"
}<|MERGE_RESOLUTION|>--- conflicted
+++ resolved
@@ -2,11 +2,7 @@
   "name": "com.esotericsoftware.spine.spine-unity-examples",
   "displayName": "spine-unity Runtime Examples",
   "description": "This plugin provides example scenes and scripts for the spine-unity runtime.",
-<<<<<<< HEAD
-  "version": "4.2.11",
-=======
-  "version": "4.1.12",
->>>>>>> 723f6895
+  "version": "4.2.12",
   "unity": "2018.3",
   "author": {
     "name": "Esoteric Software",
