/******************************************************************************
 * Spine Runtimes License Agreement
 * Last updated September 24, 2021. Replaces all prior versions.
 *
 * Copyright (c) 2013-2021, Esoteric Software LLC
 *
 * Integration of the Spine Runtimes into software or otherwise creating
 * derivative works of the Spine Runtimes is permitted under the terms and
 * conditions of Section 2 of the Spine Editor License Agreement:
 * http://esotericsoftware.com/spine-editor-license
 *
 * Otherwise, it is permitted to integrate the Spine Runtimes into software
 * or otherwise create derivative works of the Spine Runtimes (collectively,
 * "Products"), provided that each user of the Products must obtain their own
 * Spine Editor license and redistribution of the Products in any form must
 * include this license and copyright notice.
 *
 * THE SPINE RUNTIMES ARE PROVIDED BY ESOTERIC SOFTWARE LLC "AS IS" AND ANY
 * EXPRESS OR IMPLIED WARRANTIES, INCLUDING, BUT NOT LIMITED TO, THE IMPLIED
 * WARRANTIES OF MERCHANTABILITY AND FITNESS FOR A PARTICULAR PURPOSE ARE
 * DISCLAIMED. IN NO EVENT SHALL ESOTERIC SOFTWARE LLC BE LIABLE FOR ANY
 * DIRECT, INDIRECT, INCIDENTAL, SPECIAL, EXEMPLARY, OR CONSEQUENTIAL DAMAGES
 * (INCLUDING, BUT NOT LIMITED TO, PROCUREMENT OF SUBSTITUTE GOODS OR SERVICES,
 * BUSINESS INTERRUPTION, OR LOSS OF USE, DATA, OR PROFITS) HOWEVER CAUSED AND
 * ON ANY THEORY OF LIABILITY, WHETHER IN CONTRACT, STRICT LIABILITY, OR TORT
 * (INCLUDING NEGLIGENCE OR OTHERWISE) ARISING IN ANY WAY OUT OF THE USE OF
 * THE SPINE RUNTIMES, EVEN IF ADVISED OF THE POSSIBILITY OF SUCH DAMAGE.
 *****************************************************************************/

using UnityEngine;

namespace Spine.Unity {
	public static class SkeletonExtensions {

		#region Colors
		const float ByteToFloat = 1f / 255f;
		public static Color GetColor (this Skeleton s) { return new Color(s.R, s.G, s.B, s.A); }
		public static Color GetColor (this RegionAttachment a) { return new Color(a.R, a.G, a.B, a.A); }
		public static Color GetColor (this MeshAttachment a) { return new Color(a.R, a.G, a.B, a.A); }
		public static Color GetColor (this Slot s) { return new Color(s.R, s.G, s.B, s.A); }
		public static Color GetColorTintBlack (this Slot s) { return new Color(s.R2, s.G2, s.B2, 1f); }

		public static void SetColor (this Skeleton skeleton, Color color) {
			skeleton.A = color.a;
			skeleton.R = color.r;
			skeleton.G = color.g;
			skeleton.B = color.b;
		}

		public static void SetColor (this Skeleton skeleton, Color32 color) {
			skeleton.A = color.a * ByteToFloat;
			skeleton.R = color.r * ByteToFloat;
			skeleton.G = color.g * ByteToFloat;
			skeleton.B = color.b * ByteToFloat;
		}

		public static void SetColor (this Slot slot, Color color) {
			slot.A = color.a;
			slot.R = color.r;
			slot.G = color.g;
			slot.B = color.b;
		}

		public static void SetColor (this Slot slot, Color32 color) {
			slot.A = color.a * ByteToFloat;
			slot.R = color.r * ByteToFloat;
			slot.G = color.g * ByteToFloat;
			slot.B = color.b * ByteToFloat;
		}

		public static void SetColor (this RegionAttachment attachment, Color color) {
			attachment.A = color.a;
			attachment.R = color.r;
			attachment.G = color.g;
			attachment.B = color.b;
		}

		public static void SetColor (this RegionAttachment attachment, Color32 color) {
			attachment.A = color.a * ByteToFloat;
			attachment.R = color.r * ByteToFloat;
			attachment.G = color.g * ByteToFloat;
			attachment.B = color.b * ByteToFloat;
		}

		public static void SetColor (this MeshAttachment attachment, Color color) {
			attachment.A = color.a;
			attachment.R = color.r;
			attachment.G = color.g;
			attachment.B = color.b;
		}

		public static void SetColor (this MeshAttachment attachment, Color32 color) {
			attachment.A = color.a * ByteToFloat;
			attachment.R = color.r * ByteToFloat;
			attachment.G = color.g * ByteToFloat;
			attachment.B = color.b * ByteToFloat;
		}
		#endregion

		#region Skeleton
		/// <summary>Sets the Skeleton's local scale using a UnityEngine.Vector2. If only individual components need to be set, set Skeleton.ScaleX or Skeleton.ScaleY.</summary>
		public static void SetLocalScale (this Skeleton skeleton, Vector2 scale) {
			skeleton.ScaleX = scale.x;
			skeleton.ScaleY = scale.y;
		}

		/// <summary>Gets the internal bone matrix as a Unity bonespace-to-skeletonspace transformation matrix.</summary>
		public static Matrix4x4 GetMatrix4x4 (this Bone bone) {
			return new Matrix4x4 {
				m00 = bone.A,
				m01 = bone.B,
				m03 = bone.WorldX,
				m10 = bone.C,
				m11 = bone.D,
				m13 = bone.WorldY,
				m33 = 1
			};
		}
		#endregion

		#region Bone
		/// <summary>Sets the bone's (local) X and Y according to a Vector2</summary>
		public static void SetLocalPosition (this Bone bone, Vector2 position) {
			bone.X = position.x;
			bone.Y = position.y;
		}

		/// <summary>Sets the bone's (local) X and Y according to a Vector3. The z component is ignored.</summary>
		public static void SetLocalPosition (this Bone bone, Vector3 position) {
			bone.X = position.x;
			bone.Y = position.y;
		}

		/// <summary>Gets the bone's local X and Y as a Vector2.</summary>
		public static Vector2 GetLocalPosition (this Bone bone) {
			return new Vector2(bone.X, bone.Y);
		}

		/// <summary>Gets the position of the bone in Skeleton-space.</summary>
		public static Vector2 GetSkeletonSpacePosition (this Bone bone) {
			return new Vector2(bone.WorldX, bone.WorldY);
		}

		/// <summary>Gets a local offset from the bone and converts it into Skeleton-space.</summary>
		public static Vector2 GetSkeletonSpacePosition (this Bone bone, Vector2 boneLocal) {
			Vector2 o;
			bone.LocalToWorld(boneLocal.x, boneLocal.y, out o.x, out o.y);
			return o;
		}

		/// <summary>Gets the bone's Unity World position using its Spine GameObject Transform. UpdateWorldTransform needs to have been called for this to return the correct, updated value.</summary>
		public static Vector3 GetWorldPosition (this Bone bone, UnityEngine.Transform spineGameObjectTransform) {
			return spineGameObjectTransform.TransformPoint(new Vector3(bone.WorldX, bone.WorldY));
		}

		public static Vector3 GetWorldPosition (this Bone bone, UnityEngine.Transform spineGameObjectTransform, float positionScale) {
			return spineGameObjectTransform.TransformPoint(new Vector3(bone.WorldX * positionScale, bone.WorldY * positionScale));
		}

		/// <summary>Gets a skeleton space UnityEngine.Quaternion representation of bone.WorldRotationX.</summary>
		public static Quaternion GetQuaternion (this Bone bone) {
			var halfRotation = Mathf.Atan2(bone.C, bone.A) * 0.5f;
			return new Quaternion(0, 0, Mathf.Sin(halfRotation), Mathf.Cos(halfRotation));
		}

		/// <summary>Gets a bone-local space UnityEngine.Quaternion representation of bone.rotation.</summary>
		public static Quaternion GetLocalQuaternion (this Bone bone) {
			var halfRotation = bone.Rotation * Mathf.Deg2Rad * 0.5f;
			return new Quaternion(0, 0, Mathf.Sin(halfRotation), Mathf.Cos(halfRotation));
		}

		/// <summary>Returns the Skeleton's local scale as a UnityEngine.Vector2. If only individual components are needed, use Skeleton.ScaleX or Skeleton.ScaleY.</summary>
		public static Vector2 GetLocalScale (this Skeleton skeleton) {
			return new Vector2(skeleton.ScaleX, skeleton.ScaleY);
		}

		/// <summary>Calculates a 2x2 Transformation Matrix that can convert a skeleton-space position to a bone-local position.</summary>
		public static void GetWorldToLocalMatrix (this Bone bone, out float ia, out float ib, out float ic, out float id) {
			float a = bone.A, b = bone.B, c = bone.C, d = bone.D;
			float invDet = 1 / (a * d - b * c);
			ia = invDet * d;
			ib = invDet * -b;
			ic = invDet * -c;
			id = invDet * a;
		}

		/// <summary>UnityEngine.Vector2 override of Bone.WorldToLocal. This converts a skeleton-space position into a bone local position.</summary>
		public static Vector2 WorldToLocal (this Bone bone, Vector2 worldPosition) {
			Vector2 o;
			bone.WorldToLocal(worldPosition.x, worldPosition.y, out o.x, out o.y);
			return o;
		}

		/// <summary>Sets the skeleton-space position of a bone.</summary>
		/// <returns>The local position in its parent bone space, or in skeleton space if it is the root bone.</returns>
		public static Vector2 SetPositionSkeletonSpace (this Bone bone, Vector2 skeletonSpacePosition) {
			if (bone.Parent == null) { // root bone
				bone.SetLocalPosition(skeletonSpacePosition);
				return skeletonSpacePosition;
			} else {
				var parent = bone.Parent;
				Vector2 parentLocal = parent.WorldToLocal(skeletonSpacePosition);
				bone.SetLocalPosition(parentLocal);
				return parentLocal;
			}
		}
		#endregion

		#region Attachments
		public static Material GetMaterial (this Attachment a) {
			object rendererObject = null;
			var renderableAttachment = a as IHasTextureRegion;
			if (renderableAttachment != null)
				rendererObject = renderableAttachment.Region;

			if (rendererObject == null)
				return null;

#if SPINE_TK2D
			return (rendererObject.GetType() == typeof(Material)) ? (Material)rendererObject : (Material)((AtlasRegion)rendererObject).page.rendererObject;
#else
			return (Material)((AtlasRegion)rendererObject).page.rendererObject;
#endif
		}

		/// <summary>Fills a Vector2 buffer with local vertices.</summary>
		/// <param name="va">The VertexAttachment</param>
		/// <param name="slot">Slot where the attachment belongs.</param>
		/// <param name="buffer">Correctly-sized buffer. Use attachment's .WorldVerticesLength to get the correct size. If null, a new Vector2[] of the correct size will be allocated.</param>
		public static Vector2[] GetLocalVertices (this VertexAttachment va, Slot slot, Vector2[] buffer) {
			int floatsCount = va.WorldVerticesLength;
			int bufferTargetSize = floatsCount >> 1;
			buffer = buffer ?? new Vector2[bufferTargetSize];
			if (buffer.Length < bufferTargetSize) throw new System.ArgumentException(string.Format("Vector2 buffer too small. {0} requires an array of size {1}. Use the attachment's .WorldVerticesLength to get the correct size.", va.Name, floatsCount), "buffer");

<<<<<<< HEAD
			if (va.Bones == null && va.TimelineAttachment == null) {
=======
			if (va.Bones == null && slot.Deform.Count == 0) {
>>>>>>> 7400da88
				var localVerts = va.Vertices;
				for (int i = 0; i < bufferTargetSize; i++) {
					int j = i * 2;
					buffer[i] = new Vector2(localVerts[j], localVerts[j + 1]);
				}
			} else {
				var floats = new float[floatsCount];
				va.ComputeWorldVertices(slot, floats);

				Bone sb = slot.Bone;
				float ia, ib, ic, id, bwx = sb.WorldX, bwy = sb.WorldY;
				sb.GetWorldToLocalMatrix(out ia, out ib, out ic, out id);

				for (int i = 0; i < bufferTargetSize; i++) {
					int j = i * 2;
					float x = floats[j] - bwx, y = floats[j + 1] - bwy;
					buffer[i] = new Vector2(x * ia + y * ib, x * ic + y * id);
				}
			}

			return buffer;
		}

		/// <summary>Calculates world vertices and fills a Vector2 buffer.</summary>
		/// <param name="a">The VertexAttachment</param>
		/// <param name="slot">Slot where the attachment belongs.</param>
		/// <param name="buffer">Correctly-sized buffer. Use attachment's .WorldVerticesLength to get the correct size. If null, a new Vector2[] of the correct size will be allocated.</param>
		public static Vector2[] GetWorldVertices (this VertexAttachment a, Slot slot, Vector2[] buffer) {
			int worldVertsLength = a.WorldVerticesLength;
			int bufferTargetSize = worldVertsLength >> 1;
			buffer = buffer ?? new Vector2[bufferTargetSize];
			if (buffer.Length < bufferTargetSize) throw new System.ArgumentException(string.Format("Vector2 buffer too small. {0} requires an array of size {1}. Use the attachment's .WorldVerticesLength to get the correct size.", a.Name, worldVertsLength), "buffer");

			var floats = new float[worldVertsLength];
			a.ComputeWorldVertices(slot, floats);

			for (int i = 0, n = worldVertsLength >> 1; i < n; i++) {
				int j = i * 2;
				buffer[i] = new Vector2(floats[j], floats[j + 1]);
			}

			return buffer;
		}

		/// <summary>Gets the PointAttachment's Unity World position using its Spine GameObject Transform.</summary>
		public static Vector3 GetWorldPosition (this PointAttachment attachment, Slot slot, Transform spineGameObjectTransform) {
			Vector3 skeletonSpacePosition;
			skeletonSpacePosition.z = 0;
			attachment.ComputeWorldPosition(slot.Bone, out skeletonSpacePosition.x, out skeletonSpacePosition.y);
			return spineGameObjectTransform.TransformPoint(skeletonSpacePosition);
		}

		/// <summary>Gets the PointAttachment's Unity World position using its Spine GameObject Transform.</summary>
		public static Vector3 GetWorldPosition (this PointAttachment attachment, Bone bone, Transform spineGameObjectTransform) {
			Vector3 skeletonSpacePosition;
			skeletonSpacePosition.z = 0;
			attachment.ComputeWorldPosition(bone, out skeletonSpacePosition.x, out skeletonSpacePosition.y);
			return spineGameObjectTransform.TransformPoint(skeletonSpacePosition);
		}
		#endregion
	}
}

namespace Spine {
	using System;

	public struct BoneMatrix {
		public float a, b, c, d, x, y;

		/// <summary>Recursively calculates a worldspace bone matrix based on BoneData.</summary>
		public static BoneMatrix CalculateSetupWorld (BoneData boneData) {
			if (boneData == null)
				return default(BoneMatrix);

			// End condition: isRootBone
			if (boneData.Parent == null)
				return GetInheritedInternal(boneData, default(BoneMatrix));

			BoneMatrix result = CalculateSetupWorld(boneData.Parent);
			return GetInheritedInternal(boneData, result);
		}

		static BoneMatrix GetInheritedInternal (BoneData boneData, BoneMatrix parentMatrix) {
			var parent = boneData.Parent;
			if (parent == null) return new BoneMatrix(boneData); // isRootBone

			float pa = parentMatrix.a, pb = parentMatrix.b, pc = parentMatrix.c, pd = parentMatrix.d;
			BoneMatrix result = default(BoneMatrix);
			result.x = pa * boneData.X + pb * boneData.Y + parentMatrix.x;
			result.y = pc * boneData.X + pd * boneData.Y + parentMatrix.y;

			switch (boneData.TransformMode) {
			case TransformMode.Normal: {
				float rotationY = boneData.Rotation + 90 + boneData.ShearY;
				float la = MathUtils.CosDeg(boneData.Rotation + boneData.ShearX) * boneData.ScaleX;
				float lb = MathUtils.CosDeg(rotationY) * boneData.ScaleY;
				float lc = MathUtils.SinDeg(boneData.Rotation + boneData.ShearX) * boneData.ScaleX;
				float ld = MathUtils.SinDeg(rotationY) * boneData.ScaleY;
				result.a = pa * la + pb * lc;
				result.b = pa * lb + pb * ld;
				result.c = pc * la + pd * lc;
				result.d = pc * lb + pd * ld;
				break;
			}
			case TransformMode.OnlyTranslation: {
				float rotationY = boneData.Rotation + 90 + boneData.ShearY;
				result.a = MathUtils.CosDeg(boneData.Rotation + boneData.ShearX) * boneData.ScaleX;
				result.b = MathUtils.CosDeg(rotationY) * boneData.ScaleY;
				result.c = MathUtils.SinDeg(boneData.Rotation + boneData.ShearX) * boneData.ScaleX;
				result.d = MathUtils.SinDeg(rotationY) * boneData.ScaleY;
				break;
			}
			case TransformMode.NoRotationOrReflection: {
				float s = pa * pa + pc * pc, prx;
				if (s > 0.0001f) {
					s = Math.Abs(pa * pd - pb * pc) / s;
					pb = pc * s;
					pd = pa * s;
					prx = MathUtils.Atan2(pc, pa) * MathUtils.RadDeg;
				} else {
					pa = 0;
					pc = 0;
					prx = 90 - MathUtils.Atan2(pd, pb) * MathUtils.RadDeg;
				}
				float rx = boneData.Rotation + boneData.ShearX - prx;
				float ry = boneData.Rotation + boneData.ShearY - prx + 90;
				float la = MathUtils.CosDeg(rx) * boneData.ScaleX;
				float lb = MathUtils.CosDeg(ry) * boneData.ScaleY;
				float lc = MathUtils.SinDeg(rx) * boneData.ScaleX;
				float ld = MathUtils.SinDeg(ry) * boneData.ScaleY;
				result.a = pa * la - pb * lc;
				result.b = pa * lb - pb * ld;
				result.c = pc * la + pd * lc;
				result.d = pc * lb + pd * ld;
				break;
			}
			case TransformMode.NoScale:
			case TransformMode.NoScaleOrReflection: {
				float cos = MathUtils.CosDeg(boneData.Rotation), sin = MathUtils.SinDeg(boneData.Rotation);
				float za = pa * cos + pb * sin;
				float zc = pc * cos + pd * sin;
				float s = (float)Math.Sqrt(za * za + zc * zc);
				if (s > 0.00001f)
					s = 1 / s;
				za *= s;
				zc *= s;
				s = (float)Math.Sqrt(za * za + zc * zc);
				float r = MathUtils.PI / 2 + MathUtils.Atan2(zc, za);
				float zb = MathUtils.Cos(r) * s;
				float zd = MathUtils.Sin(r) * s;
				float la = MathUtils.CosDeg(boneData.ShearX) * boneData.ScaleX;
				float lb = MathUtils.CosDeg(90 + boneData.ShearY) * boneData.ScaleY;
				float lc = MathUtils.SinDeg(boneData.ShearX) * boneData.ScaleX;
				float ld = MathUtils.SinDeg(90 + boneData.ShearY) * boneData.ScaleY;
				if (boneData.TransformMode != TransformMode.NoScaleOrReflection ? pa * pd - pb * pc < 0 : false) {
					zb = -zb;
					zd = -zd;
				}
				result.a = za * la + zb * lc;
				result.b = za * lb + zb * ld;
				result.c = zc * la + zd * lc;
				result.d = zc * lb + zd * ld;
				break;
			}
			}

			return result;
		}

		/// <summary>Constructor for a local bone matrix based on Setup Pose BoneData.</summary>
		public BoneMatrix (BoneData boneData) {
			float rotationY = boneData.Rotation + 90 + boneData.ShearY;
			float rotationX = boneData.Rotation + boneData.ShearX;

			a = MathUtils.CosDeg(rotationX) * boneData.ScaleX;
			c = MathUtils.SinDeg(rotationX) * boneData.ScaleX;
			b = MathUtils.CosDeg(rotationY) * boneData.ScaleY;
			d = MathUtils.SinDeg(rotationY) * boneData.ScaleY;
			x = boneData.X;
			y = boneData.Y;
		}

		/// <summary>Constructor for a local bone matrix based on a bone instance's current pose.</summary>
		public BoneMatrix (Bone bone) {
			float rotationY = bone.Rotation + 90 + bone.ShearY;
			float rotationX = bone.Rotation + bone.ShearX;

			a = MathUtils.CosDeg(rotationX) * bone.ScaleX;
			c = MathUtils.SinDeg(rotationX) * bone.ScaleX;
			b = MathUtils.CosDeg(rotationY) * bone.ScaleY;
			d = MathUtils.SinDeg(rotationY) * bone.ScaleY;
			x = bone.X;
			y = bone.Y;
		}

		public BoneMatrix TransformMatrix (BoneMatrix local) {
			return new BoneMatrix {
				a = this.a * local.a + this.b * local.c,
				b = this.a * local.b + this.b * local.d,
				c = this.c * local.a + this.d * local.c,
				d = this.c * local.b + this.d * local.d,
				x = this.a * local.x + this.b * local.y + this.x,
				y = this.c * local.x + this.d * local.y + this.y
			};
		}
	}

	public static class SpineSkeletonExtensions {
		public static bool IsWeighted (this VertexAttachment va) {
			return va.Bones != null && va.Bones.Length > 0;
		}

		#region Transform Modes
		public static bool InheritsRotation (this TransformMode mode) {
			const int RotationBit = 0;
			return ((int)mode & (1U << RotationBit)) == 0;
		}

		public static bool InheritsScale (this TransformMode mode) {
			const int ScaleBit = 1;
			return ((int)mode & (1U << ScaleBit)) == 0;
		}
		#endregion
	}
}<|MERGE_RESOLUTION|>--- conflicted
+++ resolved
@@ -233,11 +233,7 @@
 			buffer = buffer ?? new Vector2[bufferTargetSize];
 			if (buffer.Length < bufferTargetSize) throw new System.ArgumentException(string.Format("Vector2 buffer too small. {0} requires an array of size {1}. Use the attachment's .WorldVerticesLength to get the correct size.", va.Name, floatsCount), "buffer");
 
-<<<<<<< HEAD
-			if (va.Bones == null && va.TimelineAttachment == null) {
-=======
 			if (va.Bones == null && slot.Deform.Count == 0) {
->>>>>>> 7400da88
 				var localVerts = va.Vertices;
 				for (int i = 0; i < bufferTargetSize; i++) {
 					int j = i * 2;
