{
	"name": "com.esotericsoftware.spine.spine-unity",
	"displayName": "spine-unity Runtime",
	"description": "This plugin provides the spine-unity runtime core.",
<<<<<<< HEAD
	"version": "4.2.23",
=======
	"version": "4.1.24",
>>>>>>> b83ee23b
	"unity": "2018.3",
	"author": {
		"name": "Esoteric Software",
		"email": "contact@esotericsoftware.com",
		"url": "http://esotericsoftware.com/"
	},
	"dependencies": {
		"com.esotericsoftware.spine.spine-csharp": "4.2.0"
	},
	"repository": {
		"type": "git",
		"url": "git@github.com:EsotericSoftware/spine-runtimes.git"
	},
	"keywords": [
		"spine",
		"spine-unity",
		"runtimes",
		"2d",
		"skeletal",
		"animation"
	],
	"license": "SEE LICENSE IN LICENSE",
	"bugs": {
		"url": "https://github.com/EsotericSoftware/spine-runtimes/issues"
	},
	"homepage": "https://github.com/EsotericSoftware/spine-runtimes#readme"
}<|MERGE_RESOLUTION|>--- conflicted
+++ resolved
@@ -2,11 +2,7 @@
 	"name": "com.esotericsoftware.spine.spine-unity",
 	"displayName": "spine-unity Runtime",
 	"description": "This plugin provides the spine-unity runtime core.",
-<<<<<<< HEAD
-	"version": "4.2.23",
-=======
-	"version": "4.1.24",
->>>>>>> b83ee23b
+	"version": "4.2.24",
 	"unity": "2018.3",
 	"author": {
 		"name": "Esoteric Software",
