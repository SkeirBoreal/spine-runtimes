{
	"name": "com.esotericsoftware.spine.spine-unity",
	"displayName": "spine-unity Runtime",
	"description": "This plugin provides the spine-unity runtime core.",
<<<<<<< HEAD
	"version": "4.2.45",
=======
	"version": "4.1.35",
>>>>>>> 42635d2a
	"unity": "2018.3",
	"author": {
		"name": "Esoteric Software",
		"email": "contact@esotericsoftware.com",
		"url": "http://esotericsoftware.com/"
	},
	"dependencies": {
		"com.esotericsoftware.spine.spine-csharp": "4.2.0"
	},
	"repository": {
		"type": "git",
		"url": "git@github.com:EsotericSoftware/spine-runtimes.git"
	},
	"keywords": [
		"spine",
		"spine-unity",
		"runtimes",
		"2d",
		"skeletal",
		"animation"
	],
	"license": "SEE LICENSE IN LICENSE",
	"bugs": {
		"url": "https://github.com/EsotericSoftware/spine-runtimes/issues"
	},
	"homepage": "https://github.com/EsotericSoftware/spine-runtimes#readme"
}<|MERGE_RESOLUTION|>--- conflicted
+++ resolved
@@ -2,11 +2,7 @@
 	"name": "com.esotericsoftware.spine.spine-unity",
 	"displayName": "spine-unity Runtime",
 	"description": "This plugin provides the spine-unity runtime core.",
-<<<<<<< HEAD
-	"version": "4.2.45",
-=======
-	"version": "4.1.35",
->>>>>>> 42635d2a
+	"version": "4.2.46",
 	"unity": "2018.3",
 	"author": {
 		"name": "Esoteric Software",
