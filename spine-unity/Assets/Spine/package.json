--- conflicted
+++ resolved
@@ -2,11 +2,7 @@
 	"name": "com.esotericsoftware.spine.spine-unity",
 	"displayName": "spine-unity Runtime",
 	"description": "This plugin provides the spine-unity runtime core.",
-<<<<<<< HEAD
-	"version": "4.2.39",
-=======
-	"version": "4.1.33",
->>>>>>> 5ecbbff7
+	"version": "4.2.40",
 	"unity": "2018.3",
 	"author": {
 		"name": "Esoteric Software",
