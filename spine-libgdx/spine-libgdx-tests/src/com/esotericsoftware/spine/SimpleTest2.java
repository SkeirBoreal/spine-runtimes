--- conflicted
+++ resolved
@@ -1,182 +1,173 @@
-/******************************************************************************
- * Spine Runtimes License Agreement
- * Last updated January 1, 2020. Replaces all prior versions.
- *
- * Copyright (c) 2013-2020, Esoteric Software LLC
- *
- * Integration of the Spine Runtimes into software or otherwise creating
- * derivative works of the Spine Runtimes is permitted under the terms and
- * conditions of Section 2 of the Spine Editor License Agreement:
- * http://esotericsoftware.com/spine-editor-license
- *
- * Otherwise, it is permitted to integrate the Spine Runtimes into software
- * or otherwise create derivative works of the Spine Runtimes (collectively,
- * "Products"), provided that each user of the Products must obtain their own
- * Spine Editor license and redistribution of the Products in any form must
- * include this license and copyright notice.
- *
- * THE SPINE RUNTIMES ARE PROVIDED BY ESOTERIC SOFTWARE LLC "AS IS" AND ANY
- * EXPRESS OR IMPLIED WARRANTIES, INCLUDING, BUT NOT LIMITED TO, THE IMPLIED
- * WARRANTIES OF MERCHANTABILITY AND FITNESS FOR A PARTICULAR PURPOSE ARE
- * DISCLAIMED. IN NO EVENT SHALL ESOTERIC SOFTWARE LLC BE LIABLE FOR ANY
- * DIRECT, INDIRECT, INCIDENTAL, SPECIAL, EXEMPLARY, OR CONSEQUENTIAL DAMAGES
- * (INCLUDING, BUT NOT LIMITED TO, PROCUREMENT OF SUBSTITUTE GOODS OR SERVICES,
- * BUSINESS INTERRUPTION, OR LOSS OF USE, DATA, OR PROFITS) HOWEVER CAUSED AND
- * ON ANY THEORY OF LIABILITY, WHETHER IN CONTRACT, STRICT LIABILITY, OR TORT
- * (INCLUDING NEGLIGENCE OR OTHERWISE) ARISING IN ANY WAY OUT OF THE USE OF
- * THE SPINE RUNTIMES, EVEN IF ADVISED OF THE POSSIBILITY OF SUCH DAMAGE.
- *****************************************************************************/
-
-package com.esotericsoftware.spine;
-
-import com.badlogic.gdx.ApplicationAdapter;
-import com.badlogic.gdx.Gdx;
-import com.badlogic.gdx.InputAdapter;
-import com.badlogic.gdx.backends.lwjgl.LwjglApplication;
-import com.badlogic.gdx.graphics.Color;
-import com.badlogic.gdx.graphics.OrthographicCamera;
-import com.badlogic.gdx.graphics.g2d.TextureAtlas;
-import com.badlogic.gdx.math.Vector3;
-<<<<<<< HEAD
-import com.badlogic.gdx.utils.ScreenUtils;
-
-import com.esotericsoftware.spine.AnimationState.AnimationStateListener;
-import com.esotericsoftware.spine.AnimationState.TrackEntry;
-import com.esotericsoftware.spine.attachments.BoundingBoxAttachment;
-=======
-import com.esotericsoftware.spine.AnimationState.AnimationStateListener;
-import com.esotericsoftware.spine.AnimationState.TrackEntry;
-import com.esotericsoftware.spine.attachments.BoundingBoxAttachment;
-import com.esotericsoftware.spine.utils.TwoColorPolygonBatch;
->>>>>>> b17700f1
-
-public class SimpleTest2 extends ApplicationAdapter {
-	OrthographicCamera camera;
-	TwoColorPolygonBatch batch;
-	SkeletonRenderer renderer;
-	SkeletonRendererDebug debugRenderer;
-
-	TextureAtlas atlas;
-	Skeleton skeleton;
-	SkeletonBounds bounds;
-	AnimationState state;
-
-	public void create () {
-		camera = new OrthographicCamera();
-		batch = new TwoColorPolygonBatch();
-		renderer = new SkeletonRenderer();
-		renderer.setPremultipliedAlpha(true);
-		debugRenderer = new SkeletonRendererDebug();
-
-		atlas = new TextureAtlas(Gdx.files.internal("spineboy/spineboy-pma.atlas"));
-
-		SkeletonJson loader = new SkeletonJson(atlas); // This loads skeleton JSON data, which is stateless.
-		// SkeletonLoader loader = new SkeletonBinary(atlas); // Or use SkeletonBinary to load binary data.
-		loader.setScale(0.6f); // Load the skeleton at 60% the size it was in Spine.
-		SkeletonData skeletonData = loader.readSkeletonData(Gdx.files.internal("spineboy/spineboy-ess.json"));
-
-		skeleton = new Skeleton(skeletonData); // Skeleton holds skeleton state (bone positions, slot attachments, etc).
-		skeleton.setPosition(250, 20);
-		skeleton.setAttachment("head-bb", "head"); // Attach "head" bounding box to "head-bb" slot.
-
-		bounds = new SkeletonBounds(); // Convenience class to do hit detection with bounding boxes.
-
-		AnimationStateData stateData = new AnimationStateData(skeletonData); // Defines mixing (crossfading) between animations.
-		stateData.setMix("run", "jump", 0.2f);
-		stateData.setMix("jump", "run", 0.2f);
-		stateData.setMix("jump", "jump", 0);
-
-		state = new AnimationState(stateData); // Holds the animation state for a skeleton (current animation, time, etc).
-		state.setTimeScale(0.3f); // Slow all animations down to 30% speed.
-		state.addListener(new AnimationStateListener() {
-
-			public void start (TrackEntry entry) {
-				System.out.println(entry.getTrackIndex() + " start: " + entry);
-			}
-
-			public void interrupt (TrackEntry entry) {
-				System.out.println(entry.getTrackIndex() + " interrupt: " + entry);
-			}
-
-			public void end (TrackEntry entry) {
-				System.out.println(entry.getTrackIndex() + " end: " + entry);
-			}
-
-			public void dispose (TrackEntry entry) {
-				System.out.println(entry.getTrackIndex() + " dispose: " + entry);
-			}
-
-			public void complete (TrackEntry entry) {
-				System.out.println(entry.getTrackIndex() + " complete: " + entry);
-			}
-
-			public void event (TrackEntry entry, Event event) {
-				System.out
-					.println(entry.getTrackIndex() + " event: " + entry + ", " + event.getData().getName() + ", " + event.getInt());
-			}
-		});
-
-		// Set animation on track 0.
-		state.setAnimation(0, "run", true);
-
-		Gdx.input.setInputProcessor(new InputAdapter() {
-			final Vector3 point = new Vector3();
-
-			public boolean touchDown (int screenX, int screenY, int pointer, int button) {
-				camera.unproject(point.set(screenX, screenY, 0)); // Convert window to world coordinates.
-				bounds.update(skeleton, true); // Update SkeletonBounds with current skeleton bounding box positions.
-				if (bounds.aabbContainsPoint(point.x, point.y)) { // Check if inside AABB first. This check is fast.
-					BoundingBoxAttachment hit = bounds.containsPoint(point.x, point.y); // Check if inside a bounding box.
-					if (hit != null) {
-						System.out.println("hit: " + hit);
-						skeleton.findSlot("head").getColor().set(Color.RED); // Turn head red until touchUp.
-					}
-				}
-				return true;
-			}
-
-			public boolean touchUp (int screenX, int screenY, int pointer, int button) {
-				skeleton.findSlot("head").getColor().set(Color.WHITE);
-				return true;
-			}
-
-			public boolean keyDown (int keycode) {
-				state.setAnimation(0, "jump", false); // Set animation on track 0 to jump.
-				state.addAnimation(0, "run", true, 0); // Queue run to play after jump.
-				return true;
-			}
-		});
-	}
-
-	public void render () {
-		state.update(Gdx.graphics.getDeltaTime()); // Update the animation time.
-
-		ScreenUtils.clear(0, 0, 0, 0);
-
-		if (state.apply(skeleton)) // Poses skeleton using current animations. This sets the bones' local SRT.
-			skeleton.updateWorldTransform(); // Uses the bones' local SRT to compute their world SRT.
-
-		// Configure the camera, SpriteBatch, and SkeletonRendererDebug.
-		camera.update();
-		batch.getProjectionMatrix().set(camera.combined);
-		debugRenderer.getShapeRenderer().setProjectionMatrix(camera.combined);
-
-		batch.begin();
-		renderer.draw(batch, skeleton); // Draw the skeleton images.
-		batch.end();
-
-		debugRenderer.draw(skeleton); // Draw debug lines.
-	}
-
-	public void resize (int width, int height) {
-		camera.setToOrtho(false); // Update camera with new size.
-	}
-
-	public void dispose () {
-		atlas.dispose();
-	}
-
-	public static void main (String[] args) throws Exception {
-		new LwjglApplication(new SimpleTest2());
-	}
-}
+/******************************************************************************
+ * Spine Runtimes License Agreement
+ * Last updated January 1, 2020. Replaces all prior versions.
+ *
+ * Copyright (c) 2013-2020, Esoteric Software LLC
+ *
+ * Integration of the Spine Runtimes into software or otherwise creating
+ * derivative works of the Spine Runtimes is permitted under the terms and
+ * conditions of Section 2 of the Spine Editor License Agreement:
+ * http://esotericsoftware.com/spine-editor-license
+ *
+ * Otherwise, it is permitted to integrate the Spine Runtimes into software
+ * or otherwise create derivative works of the Spine Runtimes (collectively,
+ * "Products"), provided that each user of the Products must obtain their own
+ * Spine Editor license and redistribution of the Products in any form must
+ * include this license and copyright notice.
+ *
+ * THE SPINE RUNTIMES ARE PROVIDED BY ESOTERIC SOFTWARE LLC "AS IS" AND ANY
+ * EXPRESS OR IMPLIED WARRANTIES, INCLUDING, BUT NOT LIMITED TO, THE IMPLIED
+ * WARRANTIES OF MERCHANTABILITY AND FITNESS FOR A PARTICULAR PURPOSE ARE
+ * DISCLAIMED. IN NO EVENT SHALL ESOTERIC SOFTWARE LLC BE LIABLE FOR ANY
+ * DIRECT, INDIRECT, INCIDENTAL, SPECIAL, EXEMPLARY, OR CONSEQUENTIAL DAMAGES
+ * (INCLUDING, BUT NOT LIMITED TO, PROCUREMENT OF SUBSTITUTE GOODS OR SERVICES,
+ * BUSINESS INTERRUPTION, OR LOSS OF USE, DATA, OR PROFITS) HOWEVER CAUSED AND
+ * ON ANY THEORY OF LIABILITY, WHETHER IN CONTRACT, STRICT LIABILITY, OR TORT
+ * (INCLUDING NEGLIGENCE OR OTHERWISE) ARISING IN ANY WAY OUT OF THE USE OF
+ * THE SPINE RUNTIMES, EVEN IF ADVISED OF THE POSSIBILITY OF SUCH DAMAGE.
+ *****************************************************************************/
+
+package com.esotericsoftware.spine;
+
+import com.badlogic.gdx.ApplicationAdapter;
+import com.badlogic.gdx.Gdx;
+import com.badlogic.gdx.InputAdapter;
+import com.badlogic.gdx.backends.lwjgl.LwjglApplication;
+import com.badlogic.gdx.graphics.Color;
+import com.badlogic.gdx.graphics.GL20;
+import com.badlogic.gdx.graphics.OrthographicCamera;
+import com.badlogic.gdx.graphics.g2d.TextureAtlas;
+import com.badlogic.gdx.math.Vector3;
+import com.esotericsoftware.spine.AnimationState.AnimationStateListener;
+import com.esotericsoftware.spine.AnimationState.TrackEntry;
+import com.esotericsoftware.spine.attachments.BoundingBoxAttachment;
+import com.esotericsoftware.spine.utils.TwoColorPolygonBatch;
+
+public class SimpleTest2 extends ApplicationAdapter {
+	OrthographicCamera camera;
+	TwoColorPolygonBatch batch;
+	SkeletonRenderer renderer;
+	SkeletonRendererDebug debugRenderer;
+
+	TextureAtlas atlas;
+	Skeleton skeleton;
+	SkeletonBounds bounds;
+	AnimationState state;
+
+	public void create () {
+		camera = new OrthographicCamera();
+		batch = new TwoColorPolygonBatch();
+		renderer = new SkeletonRenderer();
+		renderer.setPremultipliedAlpha(true);
+		debugRenderer = new SkeletonRendererDebug();
+
+		atlas = new TextureAtlas(Gdx.files.internal("spineboy/spineboy-pma.atlas"));
+		SkeletonJson json = new SkeletonJson(atlas); // This loads skeleton JSON data, which is stateless.
+		json.setScale(0.6f); // Load the skeleton at 60% the size it was in Spine.
+		SkeletonData skeletonData = json.readSkeletonData(Gdx.files.internal("spineboy/spineboy-ess.json"));
+
+		skeleton = new Skeleton(skeletonData); // Skeleton holds skeleton state (bone positions, slot attachments, etc).
+		skeleton.setPosition(250, 20);
+		skeleton.setAttachment("head-bb", "head"); // Attach "head" bounding box to "head-bb" slot.
+
+		bounds = new SkeletonBounds(); // Convenience class to do hit detection with bounding boxes.
+
+		AnimationStateData stateData = new AnimationStateData(skeletonData); // Defines mixing (crossfading) between animations.
+		stateData.setMix("run", "jump", 0.2f);
+		stateData.setMix("jump", "run", 0.2f);
+		stateData.setMix("jump", "jump", 0);
+
+		state = new AnimationState(stateData); // Holds the animation state for a skeleton (current animation, time, etc).
+		state.setTimeScale(0.3f); // Slow all animations down to 30% speed.
+		state.addListener(new AnimationStateListener() {
+
+			public void start (TrackEntry entry) {
+				System.out.println(entry.getTrackIndex() + " start: " + entry);
+			}
+
+			public void interrupt (TrackEntry entry) {
+				System.out.println(entry.getTrackIndex() + " interrupt: " + entry);
+			}
+
+			public void end (TrackEntry entry) {
+				System.out.println(entry.getTrackIndex() + " end: " + entry);
+			}
+
+			public void dispose (TrackEntry entry) {
+				System.out.println(entry.getTrackIndex() + " dispose: " + entry);
+			}
+
+			public void complete (TrackEntry entry) {
+				System.out.println(entry.getTrackIndex() + " complete: " + entry);
+			}
+
+			public void event (TrackEntry entry, Event event) {
+				System.out
+					.println(entry.getTrackIndex() + " event: " + entry + ", " + event.getData().getName() + ", " + event.getInt());
+			}
+		});
+
+		// Set animation on track 0.
+		state.setAnimation(0, "run", true);
+
+		Gdx.input.setInputProcessor(new InputAdapter() {
+			final Vector3 point = new Vector3();
+
+			public boolean touchDown (int screenX, int screenY, int pointer, int button) {
+				camera.unproject(point.set(screenX, screenY, 0)); // Convert window to world coordinates.
+				bounds.update(skeleton, true); // Update SkeletonBounds with current skeleton bounding box positions.
+				if (bounds.aabbContainsPoint(point.x, point.y)) { // Check if inside AABB first. This check is fast.
+					BoundingBoxAttachment hit = bounds.containsPoint(point.x, point.y); // Check if inside a bounding box.
+					if (hit != null) {
+						System.out.println("hit: " + hit);
+						skeleton.findSlot("head").getColor().set(Color.RED); // Turn head red until touchUp.
+					}
+				}
+				return true;
+			}
+
+			public boolean touchUp (int screenX, int screenY, int pointer, int button) {
+				skeleton.findSlot("head").getColor().set(Color.WHITE);
+				return true;
+			}
+
+			public boolean keyDown (int keycode) {
+				state.setAnimation(0, "jump", false); // Set animation on track 0 to jump.
+				state.addAnimation(0, "run", true, 0); // Queue run to play after jump.
+				return true;
+			}
+		});
+	}
+
+	public void render () {
+		state.update(Gdx.graphics.getDeltaTime()); // Update the animation time.
+
+		Gdx.gl.glClear(GL20.GL_COLOR_BUFFER_BIT);
+
+		if (state.apply(skeleton)) // Poses skeleton using current animations. This sets the bones' local SRT.
+			skeleton.updateWorldTransform(); // Uses the bones' local SRT to compute their world SRT.
+
+		// Configure the camera, SpriteBatch, and SkeletonRendererDebug.
+		camera.update();
+		batch.getProjectionMatrix().set(camera.combined);
+		debugRenderer.getShapeRenderer().setProjectionMatrix(camera.combined);
+
+		batch.begin();
+		renderer.draw(batch, skeleton); // Draw the skeleton images.
+		batch.end();
+
+		debugRenderer.draw(skeleton); // Draw debug lines.
+	}
+
+	public void resize (int width, int height) {
+		camera.setToOrtho(false); // Update camera with new size.
+	}
+
+	public void dispose () {
+		atlas.dispose();
+	}
+
+	public static void main (String[] args) throws Exception {
+		new LwjglApplication(new SimpleTest2());
+	}
+}