--- conflicted
+++ resolved
@@ -1,1716 +1,1699 @@
-/******************************************************************************
- * Spine Runtimes Software License v2.5
- *
- * Copyright (c) 2013-2016, Esoteric Software
- * All rights reserved.
- *
- * You are granted a perpetual, non-exclusive, non-sublicensable, and
- * non-transferable license to use, install, execute, and perform the Spine
- * Runtimes software and derivative works solely for personal or internal
- * use. Without the written permission of Esoteric Software (see Section 2 of
- * the Spine Software License Agreement), you may not (a) modify, translate,
- * adapt, or develop new applications using the Spine Runtimes or otherwise
- * create derivative works or improvements of the Spine Runtimes or (b) remove,
- * delete, alter, or obscure any trademarks or any copyright, trademark, patent,
- * or other intellectual property or proprietary rights notices on or in the
- * Software, including any copy thereof. Redistributions in binary or source
- * form must include this license and terms.
- *
- * THIS SOFTWARE IS PROVIDED BY ESOTERIC SOFTWARE "AS IS" AND ANY EXPRESS OR
- * IMPLIED WARRANTIES, INCLUDING, BUT NOT LIMITED TO, THE IMPLIED WARRANTIES OF
- * MERCHANTABILITY AND FITNESS FOR A PARTICULAR PURPOSE ARE DISCLAIMED. IN NO
- * EVENT SHALL ESOTERIC SOFTWARE BE LIABLE FOR ANY DIRECT, INDIRECT, INCIDENTAL,
- * SPECIAL, EXEMPLARY, OR CONSEQUENTIAL DAMAGES (INCLUDING, BUT NOT LIMITED TO,
- * PROCUREMENT OF SUBSTITUTE GOODS OR SERVICES, BUSINESS INTERRUPTION, OR LOSS OF
- * USE, DATA, OR PROFITS) HOWEVER CAUSED AND ON ANY THEORY OF LIABILITY, WHETHER
- * IN CONTRACT, STRICT LIABILITY, OR TORT (INCLUDING NEGLIGENCE OR OTHERWISE)
- * ARISING IN ANY WAY OUT OF THE USE OF THIS SOFTWARE, EVEN IF ADVISED OF THE
- * POSSIBILITY OF SUCH DAMAGE.
- *****************************************************************************/
-
-package com.esotericsoftware.spine;
-
-import static com.esotericsoftware.spine.Animation.MixBlend.*;
-import static com.esotericsoftware.spine.Animation.MixDirection.*;
-
-import com.badlogic.gdx.graphics.Color;
-import com.badlogic.gdx.math.MathUtils;
-import com.badlogic.gdx.utils.Array;
-import com.badlogic.gdx.utils.FloatArray;
-import com.esotericsoftware.spine.attachments.Attachment;
-import com.esotericsoftware.spine.attachments.VertexAttachment;
-
-/** A simple container for a list of timelines and a name. */
-public class Animation {
-	final String name;
-	final Array<Timeline> timelines;
-	float duration;
-
-	public Animation (String name, Array<Timeline> timelines, float duration) {
-		if (name == null) throw new IllegalArgumentException("name cannot be null.");
-		if (timelines == null) throw new IllegalArgumentException("timelines cannot be null.");
-		this.name = name;
-		this.timelines = timelines;
-		this.duration = duration;
-	}
-
-	public Array<Timeline> getTimelines () {
-		return timelines;
-	}
-
-	/** The duration of the animation in seconds, which is the highest time of all keys in the timeline. */
-	public float getDuration () {
-		return duration;
-	}
-
-	public void setDuration (float duration) {
-		this.duration = duration;
-	}
-
-	/** Applies all the animation's timelines to the specified skeleton.
-	 * <p>
-	 * See Timeline {@link Timeline#apply(Skeleton, float, float, Array, float, MixBlend, MixDirection)}. */
-	public void apply (Skeleton skeleton, float lastTime, float time, boolean loop, Array<Event> events, float alpha,
-		MixBlend blend, MixDirection direction) {
-		if (skeleton == null) throw new IllegalArgumentException("skeleton cannot be null.");
-
-		if (loop && duration != 0) {
-			time %= duration;
-			if (lastTime > 0) lastTime %= duration;
-		}
-
-		Array<Timeline> timelines = this.timelines;
-		for (int i = 0, n = timelines.size; i < n; i++)
-			timelines.get(i).apply(skeleton, lastTime, time, events, alpha, blend, direction);
-	}
-
-	/** The animation's name, which is unique within the skeleton. */
-	public String getName () {
-		return name;
-	}
-
-	public String toString () {
-		return name;
-	}
-
-	/** @param target After the first and before the last value.
-	 * @return index of first value greater than the target. */
-	static int binarySearch (float[] values, float target, int step) {
-		int low = 0;
-		int high = values.length / step - 2;
-		if (high == 0) return step;
-		int current = high >>> 1;
-		while (true) {
-			if (values[(current + 1) * step] <= target)
-				low = current + 1;
-			else
-				high = current;
-			if (low == high) return (low + 1) * step;
-			current = (low + high) >>> 1;
-		}
-	}
-
-	/** @param target After the first and before the last value.
-	 * @return index of first value greater than the target. */
-	static int binarySearch (float[] values, float target) {
-		int low = 0;
-		int high = values.length - 2;
-		if (high == 0) return 1;
-		int current = high >>> 1;
-		while (true) {
-			if (values[current + 1] <= target)
-				low = current + 1;
-			else
-				high = current;
-			if (low == high) return low + 1;
-			current = (low + high) >>> 1;
-		}
-	}
-
-	static int linearSearch (float[] values, float target, int step) {
-		for (int i = 0, last = values.length - step; i <= last; i += step)
-			if (values[i] > target) return i;
-		return -1;
-	}
-
-	/** The interface for all timelines. */
-	static public interface Timeline {
-		/** Applies this timeline to the skeleton.
-		 * @param skeleton The skeleton the timeline is being applied to. This provides access to the bones, slots, and other
-		 *           skeleton components the timeline may change.
-		 * @param lastTime The time this timeline was last applied. Timelines such as {@link EventTimeline} trigger only at specific
-		 *           times rather than every frame. In that case, the timeline triggers everything between <code>lastTime</code>
-		 *           (exclusive) and <code>time</code> (inclusive).
-		 * @param time The time within the animation. Most timelines find the key before and the key after this time so they can
-		 *           interpolate between the keys.
-		 * @param events If any events are fired, they are added to this list. Can be null to ignore firing events or if the
-		 *           timeline does not fire events.
-		 * @param alpha 0 applies the current or setup value (depending on <code>blend</code>). 1 applies the timeline value.
-		 *           Between 0 and 1 applies a value between the current or setup value and the timeline value. By adjusting
-		 *           <code>alpha</code> over time, an animation can be mixed in or out. <code>alpha</code> can also be useful to
-		 *           apply animations on top of each other (layered).
-		 * @param blend Controls how mixing is applied when <code>alpha</code> < 1.
-		 * @param direction Indicates whether the timeline is mixing in or out. Used by timelines which perform instant transitions,
-		 *           such as {@link DrawOrderTimeline} or {@link AttachmentTimeline}. */
-		public void apply (Skeleton skeleton, float lastTime, float time, Array<Event> events, float alpha, MixBlend blend,
-			MixDirection direction);
-
-		/** Uniquely encodes both the type of this timeline and the skeleton property that it affects. */
-		public int getPropertyId ();
-	}
-
-	/** Controls how a timeline value is mixed with the setup pose value or current pose value.
-	 * <p>
-	 * See Timeline {@link Timeline#apply(Skeleton, float, float, Array, float, MixBlend, MixDirection)}. */
-	static public enum MixBlend {
-		/** Transitions from the setup value to the timeline value (the current value is not used). Before the first key, the setup
-		 * value is set. */
-		setup,
-		/** Transitions from the current value to the timeline value. Before the first key, transitions from the current value to
-		 * the setup value, except for timelines which perform instant transitions, such as {@link DrawOrderTimeline} or
-		 * {@link AttachmentTimeline}.
-		 * <p>
-		 * <code>first</code> is intended for the first animations applied, not for animations layered on top of those. */
-		first,
-		/** Transitions from the current value to the timeline value. No change is made before the first key (the current value is
-		 * kept until the first key).
-		 * <p>
-		 * <code>replace</code> is intended for animations layered on top of others, not for the first animations applied. */
-		replace,
-		/** Transitions from the current value to the current value plus the timeline value. No change is made before the first key
-		 * (the current value is kept until the first key).
-		 * <p>
-		 * <code>add</code> is intended for animations layered on top of others, not for the first animations applied. */
-		add
-	}
-
-	/** Indicates whether a timeline's <code>alpha</code> is mixing out over time toward 0 (the setup or current pose value) or
-	 * mixing in toward 1 (the timeline's value).
-	 * <p>
-	 * See Timeline {@link Timeline#apply(Skeleton, float, float, Array, float, MixBlend, MixDirection)}. */
-	static public enum MixDirection {
-		in, out
-	}
-
-	static private enum TimelineType {
-		rotate, translate, scale, shear, //
-		attachment, color, deform, //
-		event, drawOrder, //
-		ikConstraint, transformConstraint, //
-		pathConstraintPosition, pathConstraintSpacing, pathConstraintMix, //
-		twoColor
-	}
-
-	/** The base class for timelines that use interpolation between key frame values. */
-	abstract static public class CurveTimeline implements Timeline {
-		static public final float LINEAR = 0, STEPPED = 1, BEZIER = 2;
-		static private final int BEZIER_SIZE = 10 * 2 - 1;
-
-		private final float[] curves; // type, x, y, ...
-
-		public CurveTimeline (int frameCount) {
-			if (frameCount <= 0) throw new IllegalArgumentException("frameCount must be > 0: " + frameCount);
-			curves = new float[(frameCount - 1) * BEZIER_SIZE];
-		}
-
-		/** The number of key frames for this timeline. */
-		public int getFrameCount () {
-			return curves.length / BEZIER_SIZE + 1;
-		}
-
-		/** Sets the specified key frame to linear interpolation. */
-		public void setLinear (int frameIndex) {
-			curves[frameIndex * BEZIER_SIZE] = LINEAR;
-		}
-
-		/** Sets the specified key frame to stepped interpolation. */
-		public void setStepped (int frameIndex) {
-			curves[frameIndex * BEZIER_SIZE] = STEPPED;
-		}
-
-		/** Returns the interpolation type for the specified key frame.
-		 * @return Linear is 0, stepped is 1, Bezier is 2. */
-		public float getCurveType (int frameIndex) {
-			int index = frameIndex * BEZIER_SIZE;
-			if (index == curves.length) return LINEAR;
-			float type = curves[index];
-			if (type == LINEAR) return LINEAR;
-			if (type == STEPPED) return STEPPED;
-			return BEZIER;
-		}
-
-		/** Sets the specified key frame to Bezier interpolation. <code>cx1</code> and <code>cx2</code> are from 0 to 1,
-		 * representing the percent of time between the two key frames. <code>cy1</code> and <code>cy2</code> are the percent of the
-		 * difference between the key frame's values. */
-		public void setCurve (int frameIndex, float cx1, float cy1, float cx2, float cy2) {
-			float tmpx = (-cx1 * 2 + cx2) * 0.03f, tmpy = (-cy1 * 2 + cy2) * 0.03f;
-			float dddfx = ((cx1 - cx2) * 3 + 1) * 0.006f, dddfy = ((cy1 - cy2) * 3 + 1) * 0.006f;
-			float ddfx = tmpx * 2 + dddfx, ddfy = tmpy * 2 + dddfy;
-			float dfx = cx1 * 0.3f + tmpx + dddfx * 0.16666667f, dfy = cy1 * 0.3f + tmpy + dddfy * 0.16666667f;
-
-			int i = frameIndex * BEZIER_SIZE;
-			float[] curves = this.curves;
-			curves[i++] = BEZIER;
-
-			float x = dfx, y = dfy;
-			for (int n = i + BEZIER_SIZE - 1; i < n; i += 2) {
-				curves[i] = x;
-				curves[i + 1] = y;
-				dfx += ddfx;
-				dfy += ddfy;
-				ddfx += dddfx;
-				ddfy += dddfy;
-				x += dfx;
-				y += dfy;
-			}
-		}
-
-		/** Returns the interpolated percentage for the specified key frame and linear percentage. */
-		public float getCurvePercent (int frameIndex, float percent) {
-			percent = MathUtils.clamp(percent, 0, 1);
-			float[] curves = this.curves;
-			int i = frameIndex * BEZIER_SIZE;
-			float type = curves[i];
-			if (type == LINEAR) return percent;
-			if (type == STEPPED) return 0;
-			i++;
-			float x = 0;
-			for (int start = i, n = i + BEZIER_SIZE - 1; i < n; i += 2) {
-				x = curves[i];
-				if (x >= percent) {
-					if (i == start) return curves[i + 1] * percent / x; // First point is 0,0.
-					float prevX = curves[i - 2], prevY = curves[i - 1];
-					return prevY + (curves[i + 1] - prevY) * (percent - prevX) / (x - prevX);
-				}
-			}
-			float y = curves[i - 1];
-			return y + (1 - y) * (percent - x) / (1 - x); // Last point is 1,1.
-		}
-	}
-
-	/** Changes a bone's local {@link Bone#getRotation()}. */
-	static public class RotateTimeline extends CurveTimeline {
-		static public final int ENTRIES = 2;
-		static final int PREV_TIME = -2, PREV_ROTATION = -1;
-		static final int ROTATION = 1;
-
-		int boneIndex;
-		final float[] frames; // time, degrees, ...
-
-		public RotateTimeline (int frameCount) {
-			super(frameCount);
-			frames = new float[frameCount << 1];
-		}
-
-		public int getPropertyId () {
-			return (TimelineType.rotate.ordinal() << 24) + boneIndex;
-		}
-
-		public void setBoneIndex (int index) {
-			if (index < 0) throw new IllegalArgumentException("index must be >= 0.");
-			this.boneIndex = index;
-		}
-
-		/** The index of the bone in {@link Skeleton#getBones()} that will be changed. */
-		public int getBoneIndex () {
-			return boneIndex;
-		}
-
-		/** The time in seconds and rotation in degrees for each key frame. */
-		public float[] getFrames () {
-			return frames;
-		}
-
-		/** Sets the time in seconds and the rotation in degrees for the specified key frame. */
-		public void setFrame (int frameIndex, float time, float degrees) {
-			frameIndex <<= 1;
-			frames[frameIndex] = time;
-			frames[frameIndex + ROTATION] = degrees;
-		}
-
-		public void apply (Skeleton skeleton, float lastTime, float time, Array<Event> events, float alpha, MixBlend blend,
-			MixDirection direction) {
-
-			Bone bone = skeleton.bones.get(boneIndex);
-			float[] frames = this.frames;
-			if (time < frames[0]) { // Time is before first frame.
-				switch (blend) {
-				case setup:
-					bone.rotation = bone.data.rotation;
-					return;
-				case first:
-					float r = bone.data.rotation - bone.rotation;
-					bone.rotation += (r - (16384 - (int)(16384.499999999996 - r / 360)) * 360) * alpha;
-				}
-				return;
-			}
-
-			if (time >= frames[frames.length - ENTRIES]) { // Time is after last frame.
-				float r = frames[frames.length + PREV_ROTATION];
-				switch (blend) {
-				case setup:
-					bone.rotation = bone.data.rotation + r * alpha;
-					break;
-				case first:
-				case replace:
-					r += bone.data.rotation - bone.rotation;
-					r -= (16384 - (int)(16384.499999999996 - r / 360)) * 360;
-					// Fall through.
-				case add:
-					bone.rotation += r * alpha;
-				}
-				return;
-			}
-
-			// Interpolate between the previous frame and the current frame.
-			int frame = binarySearch(frames, time, ENTRIES);
-			float prevRotation = frames[frame + PREV_ROTATION];
-			float frameTime = frames[frame];
-			float percent = getCurvePercent((frame >> 1) - 1, 1 - (time - frameTime) / (frames[frame + PREV_TIME] - frameTime));
-
-			float r = frames[frame + ROTATION] - prevRotation;
-			r = prevRotation + (r - (16384 - (int)(16384.499999999996 - r / 360)) * 360) * percent;
-			switch (blend) {
-			case setup:
-				bone.rotation = bone.data.rotation + (r - (16384 - (int)(16384.499999999996 - r / 360)) * 360) * alpha;
-				break;
-			case first:
-			case replace:
-				r += bone.data.rotation - bone.rotation;
-				// Fall through.
-			case add:
-				bone.rotation += (r - (16384 - (int)(16384.499999999996 - r / 360)) * 360) * alpha;
-			}
-		}
-	}
-
-	/** Changes a bone's local {@link Bone#getX()} and {@link Bone#getY()}. */
-	static public class TranslateTimeline extends CurveTimeline {
-		static public final int ENTRIES = 3;
-		static final int PREV_TIME = -3, PREV_X = -2, PREV_Y = -1;
-		static final int X = 1, Y = 2;
-
-		int boneIndex;
-		final float[] frames; // time, x, y, ...
-
-		public TranslateTimeline (int frameCount) {
-			super(frameCount);
-			frames = new float[frameCount * ENTRIES];
-		}
-
-		public int getPropertyId () {
-			return (TimelineType.translate.ordinal() << 24) + boneIndex;
-		}
-
-		public void setBoneIndex (int index) {
-			if (index < 0) throw new IllegalArgumentException("index must be >= 0.");
-			this.boneIndex = index;
-		}
-
-		/** The index of the bone in {@link Skeleton#getBones()} that will be changed. */
-		public int getBoneIndex () {
-			return boneIndex;
-		}
-
-		/** The time in seconds, x, and y values for each key frame. */
-		public float[] getFrames () {
-			return frames;
-		}
-
-		/** Sets the time in seconds, x, and y values for the specified key frame. */
-		public void setFrame (int frameIndex, float time, float x, float y) {
-			frameIndex *= ENTRIES;
-			frames[frameIndex] = time;
-			frames[frameIndex + X] = x;
-			frames[frameIndex + Y] = y;
-		}
-
-		public void apply (Skeleton skeleton, float lastTime, float time, Array<Event> events, float alpha, MixBlend blend,
-			MixDirection direction) {
-
-			Bone bone = skeleton.bones.get(boneIndex);
-			float[] frames = this.frames;
-			if (time < frames[0]) { // Time is before first frame.
-				switch (blend) {
-				case setup:
-					bone.x = bone.data.x;
-					bone.y = bone.data.y;
-					return;
-				case first:
-					bone.x += (bone.data.x - bone.x) * alpha;
-					bone.y += (bone.data.y - bone.y) * alpha;
-				}
-				return;
-			}
-
-			float x, y;
-			if (time >= frames[frames.length - ENTRIES]) { // Time is after last frame.
-				x = frames[frames.length + PREV_X];
-				y = frames[frames.length + PREV_Y];
-			} else {
-				// Interpolate between the previous frame and the current frame.
-				int frame = binarySearch(frames, time, ENTRIES);
-				x = frames[frame + PREV_X];
-				y = frames[frame + PREV_Y];
-				float frameTime = frames[frame];
-				float percent = getCurvePercent(frame / ENTRIES - 1,
-					1 - (time - frameTime) / (frames[frame + PREV_TIME] - frameTime));
-
-				x += (frames[frame + X] - x) * percent;
-				y += (frames[frame + Y] - y) * percent;
-			}
-			switch (blend) {
-			case setup:
-				bone.x = bone.data.x + x * alpha;
-				bone.y = bone.data.y + y * alpha;
-				break;
-			case first:
-			case replace:
-				bone.x += (bone.data.x + x - bone.x) * alpha;
-				bone.y += (bone.data.y + y - bone.y) * alpha;
-				break;
-			case add:
-				bone.x += x * alpha;
-				bone.y += y * alpha;
-			}
-		}
-	}
-
-	/** Changes a bone's local {@link Bone#getScaleX()} and {@link Bone#getScaleY()}. */
-	static public class ScaleTimeline extends TranslateTimeline {
-		public ScaleTimeline (int frameCount) {
-			super(frameCount);
-		}
-
-		public int getPropertyId () {
-			return (TimelineType.scale.ordinal() << 24) + boneIndex;
-		}
-
-		public void apply (Skeleton skeleton, float lastTime, float time, Array<Event> events, float alpha, MixBlend blend,
-			MixDirection direction) {
-
-			Bone bone = skeleton.bones.get(boneIndex);
-			float[] frames = this.frames;
-			if (time < frames[0]) { // Time is before first frame.
-				switch (blend) {
-				case setup:
-					bone.scaleX = bone.data.scaleX;
-					bone.scaleY = bone.data.scaleY;
-					return;
-				case first:
-					bone.scaleX += (bone.data.scaleX - bone.scaleX) * alpha;
-					bone.scaleY += (bone.data.scaleY - bone.scaleY) * alpha;
-				}
-				return;
-			}
-
-			float x, y;
-			if (time >= frames[frames.length - ENTRIES]) { // Time is after last frame.
-				x = frames[frames.length + PREV_X] * bone.data.scaleX;
-				y = frames[frames.length + PREV_Y] * bone.data.scaleY;
-			} else {
-				// Interpolate between the previous frame and the current frame.
-				int frame = binarySearch(frames, time, ENTRIES);
-				x = frames[frame + PREV_X];
-				y = frames[frame + PREV_Y];
-				float frameTime = frames[frame];
-				float percent = getCurvePercent(frame / ENTRIES - 1,
-					1 - (time - frameTime) / (frames[frame + PREV_TIME] - frameTime));
-
-				x = (x + (frames[frame + X] - x) * percent) * bone.data.scaleX;
-				y = (y + (frames[frame + Y] - y) * percent) * bone.data.scaleY;
-			}
-			if (alpha == 1) {
-				if (blend == add) {
-					bone.scaleX += x - bone.data.scaleX;
-					bone.scaleY += y - bone.data.scaleY;
-				} else {
-					bone.scaleX = x;
-					bone.scaleY = y;
-				}
-			} else {
-				// Mixing out uses sign of setup or current pose, else use sign of key.
-				float bx, by;
-				if (direction == out) {
-					switch (blend) {
-					case setup:
-						bx = bone.data.scaleX;
-						by = bone.data.scaleY;
-						bone.scaleX = bx + (Math.abs(x) * Math.signum(bx) - bx) * alpha;
-						bone.scaleY = by + (Math.abs(y) * Math.signum(by) - by) * alpha;
-						break;
-					case first:
-					case replace:
-						bx = bone.scaleX;
-						by = bone.scaleY;
-						bone.scaleX = bx + (Math.abs(x) * Math.signum(bx) - bx) * alpha;
-						bone.scaleY = by + (Math.abs(y) * Math.signum(by) - by) * alpha;
-						break;
-					case add:
-						bx = bone.scaleX;
-						by = bone.scaleY;
-						bone.scaleX = bx + (Math.abs(x) * Math.signum(bx) - bone.data.scaleX) * alpha;
-						bone.scaleY = by + (Math.abs(y) * Math.signum(by) - bone.data.scaleY) * alpha;
-					}
-				} else {
-					switch (blend) {
-					case setup:
-						bx = Math.abs(bone.data.scaleX) * Math.signum(x);
-						by = Math.abs(bone.data.scaleY) * Math.signum(y);
-						bone.scaleX = bx + (x - bx) * alpha;
-						bone.scaleY = by + (y - by) * alpha;
-						break;
-					case first:
-					case replace:
-<<<<<<< HEAD
-						bone.scaleX += (x - bone.scaleX * Math.signum(x)) * alpha;
-						bone.scaleY += (y - bone.scaleY * Math.signum(y)) * alpha;
-=======
-						bx = Math.abs(bone.scaleX) * Math.signum(x);
-						by = Math.abs(bone.scaleY) * Math.signum(y);
-						bone.scaleX = bx + (x - bx) * alpha;
-						bone.scaleY = by + (y - by) * alpha;
->>>>>>> 9ff80dfe
-						break;
-					case add:
-						bx = Math.signum(x);
-						by = Math.signum(y);
-						bone.scaleX = Math.abs(bone.scaleX) * bx + (x - Math.abs(bone.data.scaleX) * bx) * alpha;
-						bone.scaleY = Math.abs(bone.scaleY) * by + (y - Math.abs(bone.data.scaleY) * by) * alpha;
-					}
-				}
-			}
-		}
-	}
-
-	/** Changes a bone's local {@link Bone#getShearX()} and {@link Bone#getShearY()}. */
-	static public class ShearTimeline extends TranslateTimeline {
-		public ShearTimeline (int frameCount) {
-			super(frameCount);
-		}
-
-		public int getPropertyId () {
-			return (TimelineType.shear.ordinal() << 24) + boneIndex;
-		}
-
-		public void apply (Skeleton skeleton, float lastTime, float time, Array<Event> events, float alpha, MixBlend blend,
-			MixDirection direction) {
-
-			Bone bone = skeleton.bones.get(boneIndex);
-			float[] frames = this.frames;
-			if (time < frames[0]) { // Time is before first frame.
-				switch (blend) {
-				case setup:
-					bone.shearX = bone.data.shearX;
-					bone.shearY = bone.data.shearY;
-					return;
-				case first:
-					bone.shearX += (bone.data.shearX - bone.shearX) * alpha;
-					bone.shearY += (bone.data.shearY - bone.shearY) * alpha;
-				}
-				return;
-			}
-
-			float x, y;
-			if (time >= frames[frames.length - ENTRIES]) { // Time is after last frame.
-				x = frames[frames.length + PREV_X];
-				y = frames[frames.length + PREV_Y];
-			} else {
-				// Interpolate between the previous frame and the current frame.
-				int frame = binarySearch(frames, time, ENTRIES);
-				x = frames[frame + PREV_X];
-				y = frames[frame + PREV_Y];
-				float frameTime = frames[frame];
-				float percent = getCurvePercent(frame / ENTRIES - 1,
-					1 - (time - frameTime) / (frames[frame + PREV_TIME] - frameTime));
-
-				x = x + (frames[frame + X] - x) * percent;
-				y = y + (frames[frame + Y] - y) * percent;
-			}
-			switch (blend) {
-			case setup:
-				bone.shearX = bone.data.shearX + x * alpha;
-				bone.shearY = bone.data.shearY + y * alpha;
-				break;
-			case first:
-			case replace:
-				bone.shearX += (bone.data.shearX + x - bone.shearX) * alpha;
-				bone.shearY += (bone.data.shearY + y - bone.shearY) * alpha;
-				break;
-			case add:
-				bone.shearX += x * alpha;
-				bone.shearY += y * alpha;
-			}
-		}
-	}
-
-	/** Changes a slot's {@link Slot#getColor()}. */
-	static public class ColorTimeline extends CurveTimeline {
-		static public final int ENTRIES = 5;
-		static private final int PREV_TIME = -5, PREV_R = -4, PREV_G = -3, PREV_B = -2, PREV_A = -1;
-		static private final int R = 1, G = 2, B = 3, A = 4;
-
-		int slotIndex;
-		private final float[] frames; // time, r, g, b, a, ...
-
-		public ColorTimeline (int frameCount) {
-			super(frameCount);
-			frames = new float[frameCount * ENTRIES];
-		}
-
-		public int getPropertyId () {
-			return (TimelineType.color.ordinal() << 24) + slotIndex;
-		}
-
-		public void setSlotIndex (int index) {
-			if (index < 0) throw new IllegalArgumentException("index must be >= 0.");
-			this.slotIndex = index;
-		}
-
-		/** The index of the slot in {@link Skeleton#getSlots()} that will be changed. */
-		public int getSlotIndex () {
-			return slotIndex;
-		}
-
-		/** The time in seconds, red, green, blue, and alpha values for each key frame. */
-		public float[] getFrames () {
-			return frames;
-		}
-
-		/** Sets the time in seconds, red, green, blue, and alpha for the specified key frame. */
-		public void setFrame (int frameIndex, float time, float r, float g, float b, float a) {
-			frameIndex *= ENTRIES;
-			frames[frameIndex] = time;
-			frames[frameIndex + R] = r;
-			frames[frameIndex + G] = g;
-			frames[frameIndex + B] = b;
-			frames[frameIndex + A] = a;
-		}
-
-		public void apply (Skeleton skeleton, float lastTime, float time, Array<Event> events, float alpha, MixBlend blend,
-			MixDirection direction) {
-
-			Slot slot = skeleton.slots.get(slotIndex);
-			float[] frames = this.frames;
-			if (time < frames[0]) { // Time is before first frame.
-				switch (blend) {
-				case setup:
-					slot.color.set(slot.data.color);
-					return;
-				case first:
-					Color color = slot.color, setup = slot.data.color;
-					color.add((setup.r - color.r) * alpha, (setup.g - color.g) * alpha, (setup.b - color.b) * alpha,
-						(setup.a - color.a) * alpha);
-				}
-				return;
-			}
-
-			float r, g, b, a;
-			if (time >= frames[frames.length - ENTRIES]) { // Time is after last frame.
-				int i = frames.length;
-				r = frames[i + PREV_R];
-				g = frames[i + PREV_G];
-				b = frames[i + PREV_B];
-				a = frames[i + PREV_A];
-			} else {
-				// Interpolate between the previous frame and the current frame.
-				int frame = binarySearch(frames, time, ENTRIES);
-				r = frames[frame + PREV_R];
-				g = frames[frame + PREV_G];
-				b = frames[frame + PREV_B];
-				a = frames[frame + PREV_A];
-				float frameTime = frames[frame];
-				float percent = getCurvePercent(frame / ENTRIES - 1,
-					1 - (time - frameTime) / (frames[frame + PREV_TIME] - frameTime));
-
-				r += (frames[frame + R] - r) * percent;
-				g += (frames[frame + G] - g) * percent;
-				b += (frames[frame + B] - b) * percent;
-				a += (frames[frame + A] - a) * percent;
-			}
-			if (alpha == 1)
-				slot.color.set(r, g, b, a);
-			else {
-				Color color = slot.color;
-				if (blend == setup) color.set(slot.data.color);
-				color.add((r - color.r) * alpha, (g - color.g) * alpha, (b - color.b) * alpha, (a - color.a) * alpha);
-			}
-		}
-	}
-
-	/** Changes a slot's {@link Slot#getColor()} and {@link Slot#getDarkColor()} for two color tinting. */
-	static public class TwoColorTimeline extends CurveTimeline {
-		static public final int ENTRIES = 8;
-		static private final int PREV_TIME = -8, PREV_R = -7, PREV_G = -6, PREV_B = -5, PREV_A = -4;
-		static private final int PREV_R2 = -3, PREV_G2 = -2, PREV_B2 = -1;
-		static private final int R = 1, G = 2, B = 3, A = 4, R2 = 5, G2 = 6, B2 = 7;
-
-		int slotIndex;
-		private final float[] frames; // time, r, g, b, a, r2, g2, b2, ...
-
-		public TwoColorTimeline (int frameCount) {
-			super(frameCount);
-			frames = new float[frameCount * ENTRIES];
-		}
-
-		public int getPropertyId () {
-			return (TimelineType.twoColor.ordinal() << 24) + slotIndex;
-		}
-
-		public void setSlotIndex (int index) {
-			if (index < 0) throw new IllegalArgumentException("index must be >= 0.");
-			this.slotIndex = index;
-		}
-
-		/** The index of the slot in {@link Skeleton#getSlots()} that will be changed. */
-		public int getSlotIndex () {
-			return slotIndex;
-		}
-
-		/** The time in seconds, red, green, blue, and alpha values for each key frame. */
-		public float[] getFrames () {
-			return frames;
-		}
-
-		/** Sets the time in seconds, light, and dark colors for the specified key frame. */
-		public void setFrame (int frameIndex, float time, float r, float g, float b, float a, float r2, float g2, float b2) {
-			frameIndex *= ENTRIES;
-			frames[frameIndex] = time;
-			frames[frameIndex + R] = r;
-			frames[frameIndex + G] = g;
-			frames[frameIndex + B] = b;
-			frames[frameIndex + A] = a;
-			frames[frameIndex + R2] = r2;
-			frames[frameIndex + G2] = g2;
-			frames[frameIndex + B2] = b2;
-		}
-
-		public void apply (Skeleton skeleton, float lastTime, float time, Array<Event> events, float alpha, MixBlend blend,
-			MixDirection direction) {
-
-			Slot slot = skeleton.slots.get(slotIndex);
-			float[] frames = this.frames;
-			if (time < frames[0]) { // Time is before first frame.
-				switch (blend) {
-				case setup:
-					slot.color.set(slot.data.color);
-					slot.darkColor.set(slot.data.darkColor);
-					return;
-				case first:
-					Color light = slot.color, dark = slot.darkColor, setupLight = slot.data.color, setupDark = slot.data.darkColor;
-					light.add((setupLight.r - light.r) * alpha, (setupLight.g - light.g) * alpha, (setupLight.b - light.b) * alpha,
-						(setupLight.a - light.a) * alpha);
-					dark.add((setupDark.r - dark.r) * alpha, (setupDark.g - dark.g) * alpha, (setupDark.b - dark.b) * alpha, 0);
-				}
-				return;
-			}
-
-			float r, g, b, a, r2, g2, b2;
-			if (time >= frames[frames.length - ENTRIES]) { // Time is after last frame.
-				int i = frames.length;
-				r = frames[i + PREV_R];
-				g = frames[i + PREV_G];
-				b = frames[i + PREV_B];
-				a = frames[i + PREV_A];
-				r2 = frames[i + PREV_R2];
-				g2 = frames[i + PREV_G2];
-				b2 = frames[i + PREV_B2];
-			} else {
-				// Interpolate between the previous frame and the current frame.
-				int frame = binarySearch(frames, time, ENTRIES);
-				r = frames[frame + PREV_R];
-				g = frames[frame + PREV_G];
-				b = frames[frame + PREV_B];
-				a = frames[frame + PREV_A];
-				r2 = frames[frame + PREV_R2];
-				g2 = frames[frame + PREV_G2];
-				b2 = frames[frame + PREV_B2];
-				float frameTime = frames[frame];
-				float percent = getCurvePercent(frame / ENTRIES - 1,
-					1 - (time - frameTime) / (frames[frame + PREV_TIME] - frameTime));
-
-				r += (frames[frame + R] - r) * percent;
-				g += (frames[frame + G] - g) * percent;
-				b += (frames[frame + B] - b) * percent;
-				a += (frames[frame + A] - a) * percent;
-				r2 += (frames[frame + R2] - r2) * percent;
-				g2 += (frames[frame + G2] - g2) * percent;
-				b2 += (frames[frame + B2] - b2) * percent;
-			}
-			if (alpha == 1) {
-				slot.color.set(r, g, b, a);
-				slot.darkColor.set(r2, g2, b2, 1);
-			} else {
-				Color light = slot.color, dark = slot.darkColor;
-				if (blend == setup) {
-					light.set(slot.data.color);
-					dark.set(slot.data.darkColor);
-				}
-				light.add((r - light.r) * alpha, (g - light.g) * alpha, (b - light.b) * alpha, (a - light.a) * alpha);
-				dark.add((r2 - dark.r) * alpha, (g2 - dark.g) * alpha, (b2 - dark.b) * alpha, 0);
-			}
-		}
-	}
-
-	/** Changes a slot's {@link Slot#getAttachment()}. */
-	static public class AttachmentTimeline implements Timeline {
-		int slotIndex;
-		final float[] frames; // time, ...
-		final String[] attachmentNames;
-
-		public AttachmentTimeline (int frameCount) {
-			frames = new float[frameCount];
-			attachmentNames = new String[frameCount];
-		}
-
-		public int getPropertyId () {
-			return (TimelineType.attachment.ordinal() << 24) + slotIndex;
-		}
-
-		/** The number of key frames for this timeline. */
-		public int getFrameCount () {
-			return frames.length;
-		}
-
-		public void setSlotIndex (int index) {
-			if (index < 0) throw new IllegalArgumentException("index must be >= 0.");
-			this.slotIndex = index;
-		}
-
-		/** The index of the slot in {@link Skeleton#getSlots()} that will be changed. */
-		public int getSlotIndex () {
-			return slotIndex;
-		}
-
-		/** The time in seconds for each key frame. */
-		public float[] getFrames () {
-			return frames;
-		}
-
-		/** The attachment name for each key frame. May contain null values to clear the attachment. */
-		public String[] getAttachmentNames () {
-			return attachmentNames;
-		}
-
-		/** Sets the time in seconds and the attachment name for the specified key frame. */
-		public void setFrame (int frameIndex, float time, String attachmentName) {
-			frames[frameIndex] = time;
-			attachmentNames[frameIndex] = attachmentName;
-		}
-
-		public void apply (Skeleton skeleton, float lastTime, float time, Array<Event> events, float alpha, MixBlend blend,
-			MixDirection direction) {
-
-			Slot slot = skeleton.slots.get(slotIndex);
-			if (direction == out && blend == setup) {
-				String attachmentName = slot.data.attachmentName;
-				slot.setAttachment(attachmentName == null ? null : skeleton.getAttachment(slotIndex, attachmentName));
-				return;
-			}
-
-			float[] frames = this.frames;
-			if (time < frames[0]) { // Time is before first frame.
-				if (blend == setup) {
-					String attachmentName = slot.data.attachmentName;
-					slot.setAttachment(attachmentName == null ? null : skeleton.getAttachment(slotIndex, attachmentName));
-				}
-				return;
-			}
-
-			int frameIndex;
-			if (time >= frames[frames.length - 1]) // Time is after last frame.
-				frameIndex = frames.length - 1;
-			else
-				frameIndex = binarySearch(frames, time) - 1;
-
-			String attachmentName = attachmentNames[frameIndex];
-			slot.setAttachment(attachmentName == null ? null : skeleton.getAttachment(slotIndex, attachmentName));
-		}
-	}
-
-	/** Changes a slot's {@link Slot#getAttachmentVertices()} to deform a {@link VertexAttachment}. */
-	static public class DeformTimeline extends CurveTimeline {
-		int slotIndex;
-		VertexAttachment attachment;
-		private final float[] frames; // time, ...
-		private final float[][] frameVertices;
-
-		public DeformTimeline (int frameCount) {
-			super(frameCount);
-			frames = new float[frameCount];
-			frameVertices = new float[frameCount][];
-		}
-
-		public int getPropertyId () {
-			return (TimelineType.deform.ordinal() << 27) + attachment.getId() + slotIndex;
-		}
-
-		public void setSlotIndex (int index) {
-			if (index < 0) throw new IllegalArgumentException("index must be >= 0.");
-			this.slotIndex = index;
-		}
-
-		/** The index of the slot in {@link Skeleton#getSlots()} that will be changed. */
-		public int getSlotIndex () {
-			return slotIndex;
-		}
-
-		public void setAttachment (VertexAttachment attachment) {
-			this.attachment = attachment;
-		}
-
-		/** The attachment that will be deformed. */
-		public VertexAttachment getAttachment () {
-			return attachment;
-		}
-
-		/** The time in seconds for each key frame. */
-		public float[] getFrames () {
-			return frames;
-		}
-
-		/** The vertices for each key frame. */
-		public float[][] getVertices () {
-			return frameVertices;
-		}
-
-		/** Sets the time in seconds and the vertices for the specified key frame.
-		 * @param vertices Vertex positions for an unweighted VertexAttachment, or deform offsets if it has weights. */
-		public void setFrame (int frameIndex, float time, float[] vertices) {
-			frames[frameIndex] = time;
-			frameVertices[frameIndex] = vertices;
-		}
-
-		public void apply (Skeleton skeleton, float lastTime, float time, Array<Event> events, float alpha, MixBlend blend,
-			MixDirection direction) {
-
-			Slot slot = skeleton.slots.get(slotIndex);
-			Attachment slotAttachment = slot.attachment;
-			if (!(slotAttachment instanceof VertexAttachment) || !((VertexAttachment)slotAttachment).applyDeform(attachment)) return;
-
-			FloatArray verticesArray = slot.getAttachmentVertices();
-			if (verticesArray.size == 0) blend = setup;
-
-			float[][] frameVertices = this.frameVertices;
-			int vertexCount = frameVertices[0].length;
-
-			float[] frames = this.frames;
-			if (time < frames[0]) { // Time is before first frame.
-				VertexAttachment vertexAttachment = (VertexAttachment)slotAttachment;
-				switch (blend) {
-				case setup:
-					verticesArray.clear();
-					return;
-				case first:
-					if (alpha == 1) {
-						verticesArray.clear();
-						return;
-					}
-					float[] vertices = verticesArray.setSize(vertexCount);
-					if (vertexAttachment.getBones() == null) {
-						// Unweighted vertex positions.
-						float[] setupVertices = vertexAttachment.getVertices();
-						for (int i = 0; i < vertexCount; i++)
-							vertices[i] += (setupVertices[i] - vertices[i]) * alpha;
-					} else {
-						// Weighted deform offsets.
-						alpha = 1 - alpha;
-						for (int i = 0; i < vertexCount; i++)
-							vertices[i] *= alpha;
-					}
-				}
-				return;
-			}
-
-			float[] vertices = verticesArray.setSize(vertexCount);
-
-			if (time >= frames[frames.length - 1]) { // Time is after last frame.
-				float[] lastVertices = frameVertices[frames.length - 1];
-				if (alpha == 1) {
-					if (blend == add) {
-						VertexAttachment vertexAttachment = (VertexAttachment)slotAttachment;
-						if (vertexAttachment.getBones() == null) {
-							// Unweighted vertex positions, no alpha.
-							float[] setupVertices = vertexAttachment.getVertices();
-							for (int i = 0; i < vertexCount; i++)
-								vertices[i] += lastVertices[i] - setupVertices[i];
-						} else {
-							// Weighted deform offsets, no alpha.
-							for (int i = 0; i < vertexCount; i++)
-								vertices[i] += lastVertices[i];
-						}
-					} else {
-						// Vertex positions or deform offsets, no alpha.
-						System.arraycopy(lastVertices, 0, vertices, 0, vertexCount);
-					}
-				} else {
-					switch (blend) {
-<<<<<<< HEAD
-					case setup:
-=======
-					case setup: {
->>>>>>> 9ff80dfe
-						VertexAttachment vertexAttachment = (VertexAttachment)slotAttachment;
-						if (vertexAttachment.getBones() == null) {
-							// Unweighted vertex positions, with alpha.
-							float[] setupVertices = vertexAttachment.getVertices();
-							for (int i = 0; i < vertexCount; i++) {
-								float setup = setupVertices[i];
-								vertices[i] = setup + (lastVertices[i] - setup) * alpha;
-							}
-						} else {
-							// Weighted deform offsets, with alpha.
-							for (int i = 0; i < vertexCount; i++)
-								vertices[i] = lastVertices[i] * alpha;
-						}
-						break;
-<<<<<<< HEAD
-=======
-					}
->>>>>>> 9ff80dfe
-					case first:
-					case replace:
-						// Vertex positions or deform offsets, with alpha.
-						for (int i = 0; i < vertexCount; i++)
-							vertices[i] += (lastVertices[i] - vertices[i]) * alpha;
-						break;
-					case add:
-<<<<<<< HEAD
-						for (int i = 0; i < vertexCount; i++)
-							vertices[i] += lastVertices[i] * alpha;
-=======
-						VertexAttachment vertexAttachment = (VertexAttachment)slotAttachment;
-						if (vertexAttachment.getBones() == null) {
-							// Unweighted vertex positions, no alpha.
-							float[] setupVertices = vertexAttachment.getVertices();
-							for (int i = 0; i < vertexCount; i++)
-								vertices[i] += (lastVertices[i] - setupVertices[i]) * alpha;
-						} else {
-							// Weighted deform offsets, alpha.
-							for (int i = 0; i < vertexCount; i++)
-								vertices[i] += lastVertices[i] * alpha;
-						}
->>>>>>> 9ff80dfe
-					}
-				}
-				return;
-			}
-
-			// Interpolate between the previous frame and the current frame.
-			int frame = binarySearch(frames, time);
-			float[] prevVertices = frameVertices[frame - 1];
-			float[] nextVertices = frameVertices[frame];
-			float frameTime = frames[frame];
-			float percent = getCurvePercent(frame - 1, 1 - (time - frameTime) / (frames[frame - 1] - frameTime));
-
-			if (alpha == 1) {
-				if (blend == add) {
-					VertexAttachment vertexAttachment = (VertexAttachment)slotAttachment;
-					if (vertexAttachment.getBones() == null) {
-						// Unweighted vertex positions, no alpha.
-						float[] setupVertices = vertexAttachment.getVertices();
-						for (int i = 0; i < vertexCount; i++) {
-							float prev = prevVertices[i];
-							vertices[i] += prev + (nextVertices[i] - prev) * percent - setupVertices[i];
-						}
-					} else {
-						// Weighted deform offsets, no alpha.
-						for (int i = 0; i < vertexCount; i++) {
-							float prev = prevVertices[i];
-							vertices[i] += prev + (nextVertices[i] - prev) * percent;
-						}
-					}
-				} else {
-					// Vertex positions or deform offsets, no alpha.
-					for (int i = 0; i < vertexCount; i++) {
-						float prev = prevVertices[i];
-						vertices[i] = prev + (nextVertices[i] - prev) * percent;
-					}
-				}
-			} else {
-				switch (blend) {
-				case setup: {
-					VertexAttachment vertexAttachment = (VertexAttachment)slotAttachment;
-					if (vertexAttachment.getBones() == null) {
-						// Unweighted vertex positions, with alpha.
-						float[] setupVertices = vertexAttachment.getVertices();
-						for (int i = 0; i < vertexCount; i++) {
-							float prev = prevVertices[i], setup = setupVertices[i];
-							vertices[i] = setup + (prev + (nextVertices[i] - prev) * percent - setup) * alpha;
-						}
-					} else {
-						// Weighted deform offsets, with alpha.
-						for (int i = 0; i < vertexCount; i++) {
-							float prev = prevVertices[i];
-							vertices[i] = (prev + (nextVertices[i] - prev) * percent) * alpha;
-						}
-					}
-					break;
-				}
-				case first:
-				case replace:
-					// Vertex positions or deform offsets, with alpha.
-					for (int i = 0; i < vertexCount; i++) {
-						float prev = prevVertices[i];
-						vertices[i] += (prev + (nextVertices[i] - prev) * percent - vertices[i]) * alpha;
-					}
-					break;
-				case add:
-					VertexAttachment vertexAttachment = (VertexAttachment)slotAttachment;
-					if (vertexAttachment.getBones() == null) {
-						// Unweighted vertex positions, with alpha.
-						float[] setupVertices = vertexAttachment.getVertices();
-						for (int i = 0; i < vertexCount; i++) {
-							float prev = prevVertices[i];
-							vertices[i] += (prev + (nextVertices[i] - prev) * percent - setupVertices[i]) * alpha;
-						}
-					} else {
-						// Weighted deform offsets, with alpha.
-						for (int i = 0; i < vertexCount; i++) {
-							float prev = prevVertices[i];
-							vertices[i] += (prev + (nextVertices[i] - prev) * percent) * alpha;
-						}
-					}
-				}
-			}
-		}
-	}
-
-	/** Fires an {@link Event} when specific animation times are reached. */
-	static public class EventTimeline implements Timeline {
-		private final float[] frames; // time, ...
-		private final Event[] events;
-
-		public EventTimeline (int frameCount) {
-			frames = new float[frameCount];
-			events = new Event[frameCount];
-		}
-
-		public int getPropertyId () {
-			return TimelineType.event.ordinal() << 24;
-		}
-
-		/** The number of key frames for this timeline. */
-		public int getFrameCount () {
-			return frames.length;
-		}
-
-		/** The time in seconds for each key frame. */
-		public float[] getFrames () {
-			return frames;
-		}
-
-		/** The event for each key frame. */
-		public Event[] getEvents () {
-			return events;
-		}
-
-		/** Sets the time in seconds and the event for the specified key frame. */
-		public void setFrame (int frameIndex, Event event) {
-			frames[frameIndex] = event.time;
-			events[frameIndex] = event;
-		}
-
-		/** Fires events for frames > <code>lastTime</code> and <= <code>time</code>. */
-		public void apply (Skeleton skeleton, float lastTime, float time, Array<Event> firedEvents, float alpha, MixBlend blend,
-			MixDirection direction) {
-
-			if (firedEvents == null) return;
-			float[] frames = this.frames;
-			int frameCount = frames.length;
-
-			if (lastTime > time) { // Fire events after last time for looped animations.
-				apply(skeleton, lastTime, Integer.MAX_VALUE, firedEvents, alpha, blend, direction);
-				lastTime = -1f;
-			} else if (lastTime >= frames[frameCount - 1]) // Last time is after last frame.
-				return;
-			if (time < frames[0]) return; // Time is before first frame.
-
-			int frame;
-			if (lastTime < frames[0])
-				frame = 0;
-			else {
-				frame = binarySearch(frames, lastTime);
-				float frameTime = frames[frame];
-				while (frame > 0) { // Fire multiple events with the same frame.
-					if (frames[frame - 1] != frameTime) break;
-					frame--;
-				}
-			}
-			for (; frame < frameCount && time >= frames[frame]; frame++)
-				firedEvents.add(events[frame]);
-		}
-	}
-
-	/** Changes a skeleton's {@link Skeleton#getDrawOrder()}. */
-	static public class DrawOrderTimeline implements Timeline {
-		private final float[] frames; // time, ...
-		private final int[][] drawOrders;
-
-		public DrawOrderTimeline (int frameCount) {
-			frames = new float[frameCount];
-			drawOrders = new int[frameCount][];
-		}
-
-		public int getPropertyId () {
-			return TimelineType.drawOrder.ordinal() << 24;
-		}
-
-		/** The number of key frames for this timeline. */
-		public int getFrameCount () {
-			return frames.length;
-		}
-
-		/** The time in seconds for each key frame. */
-		public float[] getFrames () {
-			return frames;
-		}
-
-		/** The draw order for each key frame. See {@link #setFrame(int, float, int[])}. */
-		public int[][] getDrawOrders () {
-			return drawOrders;
-		}
-
-		/** Sets the time in seconds and the draw order for the specified key frame.
-		 * @param drawOrder For each slot in {@link Skeleton#slots}, the index of the new draw order. May be null to use setup pose
-		 *           draw order. */
-		public void setFrame (int frameIndex, float time, int[] drawOrder) {
-			frames[frameIndex] = time;
-			drawOrders[frameIndex] = drawOrder;
-		}
-
-		public void apply (Skeleton skeleton, float lastTime, float time, Array<Event> events, float alpha, MixBlend blend,
-			MixDirection direction) {
-
-			Array<Slot> drawOrder = skeleton.drawOrder;
-			Array<Slot> slots = skeleton.slots;
-			if (direction == out && blend == setup) {
-				System.arraycopy(slots.items, 0, drawOrder.items, 0, slots.size);
-				return;
-			}
-
-			float[] frames = this.frames;
-			if (time < frames[0]) { // Time is before first frame.
-				if (blend == setup) System.arraycopy(slots.items, 0, drawOrder.items, 0, slots.size);
-				return;
-			}
-
-			int frame;
-			if (time >= frames[frames.length - 1]) // Time is after last frame.
-				frame = frames.length - 1;
-			else
-				frame = binarySearch(frames, time) - 1;
-
-			int[] drawOrderToSetupIndex = drawOrders[frame];
-			if (drawOrderToSetupIndex == null)
-				System.arraycopy(slots.items, 0, drawOrder.items, 0, slots.size);
-			else {
-				for (int i = 0, n = drawOrderToSetupIndex.length; i < n; i++)
-					drawOrder.set(i, slots.get(drawOrderToSetupIndex[i]));
-			}
-		}
-	}
-
-	/** Changes an IK constraint's {@link IkConstraint#getMix()} and {@link IkConstraint#getBendDirection()}. */
-	static public class IkConstraintTimeline extends CurveTimeline {
-		static public final int ENTRIES = 3;
-		static private final int PREV_TIME = -3, PREV_MIX = -2, PREV_BEND_DIRECTION = -1;
-		static private final int MIX = 1, BEND_DIRECTION = 2;
-
-		int ikConstraintIndex;
-		private final float[] frames; // time, mix, bendDirection, ...
-
-		public IkConstraintTimeline (int frameCount) {
-			super(frameCount);
-			frames = new float[frameCount * ENTRIES];
-		}
-
-		public int getPropertyId () {
-			return (TimelineType.ikConstraint.ordinal() << 24) + ikConstraintIndex;
-		}
-
-		public void setIkConstraintIndex (int index) {
-			if (index < 0) throw new IllegalArgumentException("index must be >= 0.");
-			this.ikConstraintIndex = index;
-		}
-
-		/** The index of the IK constraint slot in {@link Skeleton#getIkConstraints()} that will be changed. */
-		public int getIkConstraintIndex () {
-			return ikConstraintIndex;
-		}
-
-		/** The time in seconds, mix, and bend direction for each key frame. */
-		public float[] getFrames () {
-			return frames;
-		}
-
-		/** Sets the time in seconds, mix, and bend direction for the specified key frame. */
-		public void setFrame (int frameIndex, float time, float mix, int bendDirection) {
-			frameIndex *= ENTRIES;
-			frames[frameIndex] = time;
-			frames[frameIndex + MIX] = mix;
-			frames[frameIndex + BEND_DIRECTION] = bendDirection;
-		}
-
-		public void apply (Skeleton skeleton, float lastTime, float time, Array<Event> events, float alpha, MixBlend blend,
-			MixDirection direction) {
-
-			IkConstraint constraint = skeleton.ikConstraints.get(ikConstraintIndex);
-			float[] frames = this.frames;
-			if (time < frames[0]) { // Time is before first frame.
-				switch (blend) {
-				case setup:
-					constraint.mix = constraint.data.mix;
-					constraint.bendDirection = constraint.data.bendDirection;
-					return;
-				case first:
-					constraint.mix += (constraint.data.mix - constraint.mix) * alpha;
-					constraint.bendDirection = constraint.data.bendDirection;
-				}
-				return;
-			}
-
-			if (time >= frames[frames.length - ENTRIES]) { // Time is after last frame.
-				if (blend == setup) {
-					constraint.mix = constraint.data.mix + (frames[frames.length + PREV_MIX] - constraint.data.mix) * alpha;
-					constraint.bendDirection = direction == out ? constraint.data.bendDirection
-						: (int)frames[frames.length + PREV_BEND_DIRECTION];
-				} else {
-					constraint.mix += (frames[frames.length + PREV_MIX] - constraint.mix) * alpha;
-					if (direction == in) constraint.bendDirection = (int)frames[frames.length + PREV_BEND_DIRECTION];
-				}
-				return;
-			}
-
-			// Interpolate between the previous frame and the current frame.
-			int frame = binarySearch(frames, time, ENTRIES);
-			float mix = frames[frame + PREV_MIX];
-			float frameTime = frames[frame];
-			float percent = getCurvePercent(frame / ENTRIES - 1, 1 - (time - frameTime) / (frames[frame + PREV_TIME] - frameTime));
-
-			if (blend == setup) {
-				constraint.mix = constraint.data.mix + (mix + (frames[frame + MIX] - mix) * percent - constraint.data.mix) * alpha;
-				constraint.bendDirection = direction == out ? constraint.data.bendDirection
-					: (int)frames[frame + PREV_BEND_DIRECTION];
-			} else {
-				constraint.mix += (mix + (frames[frame + MIX] - mix) * percent - constraint.mix) * alpha;
-				if (direction == in) constraint.bendDirection = (int)frames[frame + PREV_BEND_DIRECTION];
-			}
-		}
-	}
-
-	/** Changes a transform constraint's mixes. */
-	static public class TransformConstraintTimeline extends CurveTimeline {
-		static public final int ENTRIES = 5;
-		static private final int PREV_TIME = -5, PREV_ROTATE = -4, PREV_TRANSLATE = -3, PREV_SCALE = -2, PREV_SHEAR = -1;
-		static private final int ROTATE = 1, TRANSLATE = 2, SCALE = 3, SHEAR = 4;
-
-		int transformConstraintIndex;
-		private final float[] frames; // time, rotate mix, translate mix, scale mix, shear mix, ...
-
-		public TransformConstraintTimeline (int frameCount) {
-			super(frameCount);
-			frames = new float[frameCount * ENTRIES];
-		}
-
-		public int getPropertyId () {
-			return (TimelineType.transformConstraint.ordinal() << 24) + transformConstraintIndex;
-		}
-
-		public void setTransformConstraintIndex (int index) {
-			if (index < 0) throw new IllegalArgumentException("index must be >= 0.");
-			this.transformConstraintIndex = index;
-		}
-
-		/** The index of the transform constraint slot in {@link Skeleton#getTransformConstraints()} that will be changed. */
-		public int getTransformConstraintIndex () {
-			return transformConstraintIndex;
-		}
-
-		/** The time in seconds, rotate mix, translate mix, scale mix, and shear mix for each key frame. */
-		public float[] getFrames () {
-			return frames;
-		}
-
-		/** The time in seconds, rotate mix, translate mix, scale mix, and shear mix for the specified key frame. */
-		public void setFrame (int frameIndex, float time, float rotateMix, float translateMix, float scaleMix, float shearMix) {
-			frameIndex *= ENTRIES;
-			frames[frameIndex] = time;
-			frames[frameIndex + ROTATE] = rotateMix;
-			frames[frameIndex + TRANSLATE] = translateMix;
-			frames[frameIndex + SCALE] = scaleMix;
-			frames[frameIndex + SHEAR] = shearMix;
-		}
-
-		public void apply (Skeleton skeleton, float lastTime, float time, Array<Event> events, float alpha, MixBlend blend,
-			MixDirection direction) {
-
-			TransformConstraint constraint = skeleton.transformConstraints.get(transformConstraintIndex);
-			float[] frames = this.frames;
-			if (time < frames[0]) { // Time is before first frame.
-				TransformConstraintData data = constraint.data;
-				switch (blend) {
-				case setup:
-					constraint.rotateMix = data.rotateMix;
-					constraint.translateMix = data.translateMix;
-					constraint.scaleMix = data.scaleMix;
-					constraint.shearMix = data.shearMix;
-					return;
-				case first:
-					constraint.rotateMix += (data.rotateMix - constraint.rotateMix) * alpha;
-					constraint.translateMix += (data.translateMix - constraint.translateMix) * alpha;
-					constraint.scaleMix += (data.scaleMix - constraint.scaleMix) * alpha;
-					constraint.shearMix += (data.shearMix - constraint.shearMix) * alpha;
-				}
-				return;
-			}
-
-			float rotate, translate, scale, shear;
-			if (time >= frames[frames.length - ENTRIES]) { // Time is after last frame.
-				int i = frames.length;
-				rotate = frames[i + PREV_ROTATE];
-				translate = frames[i + PREV_TRANSLATE];
-				scale = frames[i + PREV_SCALE];
-				shear = frames[i + PREV_SHEAR];
-			} else {
-				// Interpolate between the previous frame and the current frame.
-				int frame = binarySearch(frames, time, ENTRIES);
-				rotate = frames[frame + PREV_ROTATE];
-				translate = frames[frame + PREV_TRANSLATE];
-				scale = frames[frame + PREV_SCALE];
-				shear = frames[frame + PREV_SHEAR];
-				float frameTime = frames[frame];
-				float percent = getCurvePercent(frame / ENTRIES - 1,
-					1 - (time - frameTime) / (frames[frame + PREV_TIME] - frameTime));
-
-				rotate += (frames[frame + ROTATE] - rotate) * percent;
-				translate += (frames[frame + TRANSLATE] - translate) * percent;
-				scale += (frames[frame + SCALE] - scale) * percent;
-				shear += (frames[frame + SHEAR] - shear) * percent;
-			}
-			if (blend == setup) {
-				TransformConstraintData data = constraint.data;
-				constraint.rotateMix = data.rotateMix + (rotate - data.rotateMix) * alpha;
-				constraint.translateMix = data.translateMix + (translate - data.translateMix) * alpha;
-				constraint.scaleMix = data.scaleMix + (scale - data.scaleMix) * alpha;
-				constraint.shearMix = data.shearMix + (shear - data.shearMix) * alpha;
-			} else {
-				constraint.rotateMix += (rotate - constraint.rotateMix) * alpha;
-				constraint.translateMix += (translate - constraint.translateMix) * alpha;
-				constraint.scaleMix += (scale - constraint.scaleMix) * alpha;
-				constraint.shearMix += (shear - constraint.shearMix) * alpha;
-			}
-		}
-	}
-
-	/** Changes a path constraint's {@link PathConstraint#getPosition()}. */
-	static public class PathConstraintPositionTimeline extends CurveTimeline {
-		static public final int ENTRIES = 2;
-		static final int PREV_TIME = -2, PREV_VALUE = -1;
-		static final int VALUE = 1;
-
-		int pathConstraintIndex;
-
-		final float[] frames; // time, position, ...
-
-		public PathConstraintPositionTimeline (int frameCount) {
-			super(frameCount);
-			frames = new float[frameCount * ENTRIES];
-		}
-
-		public int getPropertyId () {
-			return (TimelineType.pathConstraintPosition.ordinal() << 24) + pathConstraintIndex;
-		}
-
-		public void setPathConstraintIndex (int index) {
-			if (index < 0) throw new IllegalArgumentException("index must be >= 0.");
-			this.pathConstraintIndex = index;
-		}
-
-		/** The index of the path constraint slot in {@link Skeleton#getPathConstraints()} that will be changed. */
-		public int getPathConstraintIndex () {
-			return pathConstraintIndex;
-		}
-
-		/** The time in seconds and path constraint position for each key frame. */
-		public float[] getFrames () {
-			return frames;
-		}
-
-		/** Sets the time in seconds and path constraint position for the specified key frame. */
-		public void setFrame (int frameIndex, float time, float position) {
-			frameIndex *= ENTRIES;
-			frames[frameIndex] = time;
-			frames[frameIndex + VALUE] = position;
-		}
-
-		public void apply (Skeleton skeleton, float lastTime, float time, Array<Event> events, float alpha, MixBlend blend,
-			MixDirection direction) {
-
-			PathConstraint constraint = skeleton.pathConstraints.get(pathConstraintIndex);
-			float[] frames = this.frames;
-			if (time < frames[0]) { // Time is before first frame.
-				switch (blend) {
-				case setup:
-					constraint.position = constraint.data.position;
-					return;
-				case first:
-					constraint.position += (constraint.data.position - constraint.position) * alpha;
-				}
-				return;
-			}
-
-			float position;
-			if (time >= frames[frames.length - ENTRIES]) // Time is after last frame.
-				position = frames[frames.length + PREV_VALUE];
-			else {
-				// Interpolate between the previous frame and the current frame.
-				int frame = binarySearch(frames, time, ENTRIES);
-				position = frames[frame + PREV_VALUE];
-				float frameTime = frames[frame];
-				float percent = getCurvePercent(frame / ENTRIES - 1,
-					1 - (time - frameTime) / (frames[frame + PREV_TIME] - frameTime));
-
-				position += (frames[frame + VALUE] - position) * percent;
-			}
-			if (blend == setup)
-				constraint.position = constraint.data.position + (position - constraint.data.position) * alpha;
-			else
-				constraint.position += (position - constraint.position) * alpha;
-		}
-	}
-
-	/** Changes a path constraint's {@link PathConstraint#getSpacing()}. */
-	static public class PathConstraintSpacingTimeline extends PathConstraintPositionTimeline {
-		public PathConstraintSpacingTimeline (int frameCount) {
-			super(frameCount);
-		}
-
-		public int getPropertyId () {
-			return (TimelineType.pathConstraintSpacing.ordinal() << 24) + pathConstraintIndex;
-		}
-
-		public void apply (Skeleton skeleton, float lastTime, float time, Array<Event> events, float alpha, MixBlend blend,
-			MixDirection direction) {
-
-			PathConstraint constraint = skeleton.pathConstraints.get(pathConstraintIndex);
-			float[] frames = this.frames;
-			if (time < frames[0]) { // Time is before first frame.
-				switch (blend) {
-				case setup:
-					constraint.spacing = constraint.data.spacing;
-					return;
-				case first:
-					constraint.spacing += (constraint.data.spacing - constraint.spacing) * alpha;
-				}
-				return;
-			}
-
-			float spacing;
-			if (time >= frames[frames.length - ENTRIES]) // Time is after last frame.
-				spacing = frames[frames.length + PREV_VALUE];
-			else {
-				// Interpolate between the previous frame and the current frame.
-				int frame = binarySearch(frames, time, ENTRIES);
-				spacing = frames[frame + PREV_VALUE];
-				float frameTime = frames[frame];
-				float percent = getCurvePercent(frame / ENTRIES - 1,
-					1 - (time - frameTime) / (frames[frame + PREV_TIME] - frameTime));
-
-				spacing += (frames[frame + VALUE] - spacing) * percent;
-			}
-
-			if (blend == setup)
-				constraint.spacing = constraint.data.spacing + (spacing - constraint.data.spacing) * alpha;
-			else
-				constraint.spacing += (spacing - constraint.spacing) * alpha;
-		}
-	}
-
-	/** Changes a path constraint's mixes. */
-	static public class PathConstraintMixTimeline extends CurveTimeline {
-		static public final int ENTRIES = 3;
-		static private final int PREV_TIME = -3, PREV_ROTATE = -2, PREV_TRANSLATE = -1;
-		static private final int ROTATE = 1, TRANSLATE = 2;
-
-		int pathConstraintIndex;
-
-		private final float[] frames; // time, rotate mix, translate mix, ...
-
-		public PathConstraintMixTimeline (int frameCount) {
-			super(frameCount);
-			frames = new float[frameCount * ENTRIES];
-		}
-
-		public int getPropertyId () {
-			return (TimelineType.pathConstraintMix.ordinal() << 24) + pathConstraintIndex;
-		}
-
-		public void setPathConstraintIndex (int index) {
-			if (index < 0) throw new IllegalArgumentException("index must be >= 0.");
-			this.pathConstraintIndex = index;
-		}
-
-		/** The index of the path constraint slot in {@link Skeleton#getPathConstraints()} that will be changed. */
-		public int getPathConstraintIndex () {
-			return pathConstraintIndex;
-		}
-
-		/** The time in seconds, rotate mix, and translate mix for each key frame. */
-		public float[] getFrames () {
-			return frames;
-		}
-
-		/** The time in seconds, rotate mix, and translate mix for the specified key frame. */
-		public void setFrame (int frameIndex, float time, float rotateMix, float translateMix) {
-			frameIndex *= ENTRIES;
-			frames[frameIndex] = time;
-			frames[frameIndex + ROTATE] = rotateMix;
-			frames[frameIndex + TRANSLATE] = translateMix;
-		}
-
-		public void apply (Skeleton skeleton, float lastTime, float time, Array<Event> events, float alpha, MixBlend blend,
-			MixDirection direction) {
-
-			PathConstraint constraint = skeleton.pathConstraints.get(pathConstraintIndex);
-			float[] frames = this.frames;
-			if (time < frames[0]) { // Time is before first frame.
-				switch (blend) {
-				case setup:
-					constraint.rotateMix = constraint.data.rotateMix;
-					constraint.translateMix = constraint.data.translateMix;
-					return;
-				case first:
-					constraint.rotateMix += (constraint.data.rotateMix - constraint.rotateMix) * alpha;
-					constraint.translateMix += (constraint.data.translateMix - constraint.translateMix) * alpha;
-				}
-				return;
-			}
-
-			float rotate, translate;
-			if (time >= frames[frames.length - ENTRIES]) { // Time is after last frame.
-				rotate = frames[frames.length + PREV_ROTATE];
-				translate = frames[frames.length + PREV_TRANSLATE];
-			} else {
-				// Interpolate between the previous frame and the current frame.
-				int frame = binarySearch(frames, time, ENTRIES);
-				rotate = frames[frame + PREV_ROTATE];
-				translate = frames[frame + PREV_TRANSLATE];
-				float frameTime = frames[frame];
-				float percent = getCurvePercent(frame / ENTRIES - 1,
-					1 - (time - frameTime) / (frames[frame + PREV_TIME] - frameTime));
-
-				rotate += (frames[frame + ROTATE] - rotate) * percent;
-				translate += (frames[frame + TRANSLATE] - translate) * percent;
-			}
-
-			if (blend == setup) {
-				constraint.rotateMix = constraint.data.rotateMix + (rotate - constraint.data.rotateMix) * alpha;
-				constraint.translateMix = constraint.data.translateMix + (translate - constraint.data.translateMix) * alpha;
-			} else {
-				constraint.rotateMix += (rotate - constraint.rotateMix) * alpha;
-				constraint.translateMix += (translate - constraint.translateMix) * alpha;
-			}
-		}
-	}
-}
+/******************************************************************************
+ * Spine Runtimes Software License v2.5
+ *
+ * Copyright (c) 2013-2016, Esoteric Software
+ * All rights reserved.
+ *
+ * You are granted a perpetual, non-exclusive, non-sublicensable, and
+ * non-transferable license to use, install, execute, and perform the Spine
+ * Runtimes software and derivative works solely for personal or internal
+ * use. Without the written permission of Esoteric Software (see Section 2 of
+ * the Spine Software License Agreement), you may not (a) modify, translate,
+ * adapt, or develop new applications using the Spine Runtimes or otherwise
+ * create derivative works or improvements of the Spine Runtimes or (b) remove,
+ * delete, alter, or obscure any trademarks or any copyright, trademark, patent,
+ * or other intellectual property or proprietary rights notices on or in the
+ * Software, including any copy thereof. Redistributions in binary or source
+ * form must include this license and terms.
+ *
+ * THIS SOFTWARE IS PROVIDED BY ESOTERIC SOFTWARE "AS IS" AND ANY EXPRESS OR
+ * IMPLIED WARRANTIES, INCLUDING, BUT NOT LIMITED TO, THE IMPLIED WARRANTIES OF
+ * MERCHANTABILITY AND FITNESS FOR A PARTICULAR PURPOSE ARE DISCLAIMED. IN NO
+ * EVENT SHALL ESOTERIC SOFTWARE BE LIABLE FOR ANY DIRECT, INDIRECT, INCIDENTAL,
+ * SPECIAL, EXEMPLARY, OR CONSEQUENTIAL DAMAGES (INCLUDING, BUT NOT LIMITED TO,
+ * PROCUREMENT OF SUBSTITUTE GOODS OR SERVICES, BUSINESS INTERRUPTION, OR LOSS OF
+ * USE, DATA, OR PROFITS) HOWEVER CAUSED AND ON ANY THEORY OF LIABILITY, WHETHER
+ * IN CONTRACT, STRICT LIABILITY, OR TORT (INCLUDING NEGLIGENCE OR OTHERWISE)
+ * ARISING IN ANY WAY OUT OF THE USE OF THIS SOFTWARE, EVEN IF ADVISED OF THE
+ * POSSIBILITY OF SUCH DAMAGE.
+ *****************************************************************************/
+
+package com.esotericsoftware.spine;
+
+import static com.esotericsoftware.spine.Animation.MixBlend.*;
+import static com.esotericsoftware.spine.Animation.MixDirection.*;
+
+import com.badlogic.gdx.graphics.Color;
+import com.badlogic.gdx.math.MathUtils;
+import com.badlogic.gdx.utils.Array;
+import com.badlogic.gdx.utils.FloatArray;
+import com.esotericsoftware.spine.attachments.Attachment;
+import com.esotericsoftware.spine.attachments.VertexAttachment;
+
+/** A simple container for a list of timelines and a name. */
+public class Animation {
+	final String name;
+	final Array<Timeline> timelines;
+	float duration;
+
+	public Animation (String name, Array<Timeline> timelines, float duration) {
+		if (name == null) throw new IllegalArgumentException("name cannot be null.");
+		if (timelines == null) throw new IllegalArgumentException("timelines cannot be null.");
+		this.name = name;
+		this.timelines = timelines;
+		this.duration = duration;
+	}
+
+	public Array<Timeline> getTimelines () {
+		return timelines;
+	}
+
+	/** The duration of the animation in seconds, which is the highest time of all keys in the timeline. */
+	public float getDuration () {
+		return duration;
+	}
+
+	public void setDuration (float duration) {
+		this.duration = duration;
+	}
+
+	/** Applies all the animation's timelines to the specified skeleton.
+	 * <p>
+	 * See Timeline {@link Timeline#apply(Skeleton, float, float, Array, float, MixBlend, MixDirection)}. */
+	public void apply (Skeleton skeleton, float lastTime, float time, boolean loop, Array<Event> events, float alpha,
+		MixBlend blend, MixDirection direction) {
+		if (skeleton == null) throw new IllegalArgumentException("skeleton cannot be null.");
+
+		if (loop && duration != 0) {
+			time %= duration;
+			if (lastTime > 0) lastTime %= duration;
+		}
+
+		Array<Timeline> timelines = this.timelines;
+		for (int i = 0, n = timelines.size; i < n; i++)
+			timelines.get(i).apply(skeleton, lastTime, time, events, alpha, blend, direction);
+	}
+
+	/** The animation's name, which is unique within the skeleton. */
+	public String getName () {
+		return name;
+	}
+
+	public String toString () {
+		return name;
+	}
+
+	/** @param target After the first and before the last value.
+	 * @return index of first value greater than the target. */
+	static int binarySearch (float[] values, float target, int step) {
+		int low = 0;
+		int high = values.length / step - 2;
+		if (high == 0) return step;
+		int current = high >>> 1;
+		while (true) {
+			if (values[(current + 1) * step] <= target)
+				low = current + 1;
+			else
+				high = current;
+			if (low == high) return (low + 1) * step;
+			current = (low + high) >>> 1;
+		}
+	}
+
+	/** @param target After the first and before the last value.
+	 * @return index of first value greater than the target. */
+	static int binarySearch (float[] values, float target) {
+		int low = 0;
+		int high = values.length - 2;
+		if (high == 0) return 1;
+		int current = high >>> 1;
+		while (true) {
+			if (values[current + 1] <= target)
+				low = current + 1;
+			else
+				high = current;
+			if (low == high) return low + 1;
+			current = (low + high) >>> 1;
+		}
+	}
+
+	static int linearSearch (float[] values, float target, int step) {
+		for (int i = 0, last = values.length - step; i <= last; i += step)
+			if (values[i] > target) return i;
+		return -1;
+	}
+
+	/** The interface for all timelines. */
+	static public interface Timeline {
+		/** Applies this timeline to the skeleton.
+		 * @param skeleton The skeleton the timeline is being applied to. This provides access to the bones, slots, and other
+		 *           skeleton components the timeline may change.
+		 * @param lastTime The time this timeline was last applied. Timelines such as {@link EventTimeline} trigger only at specific
+		 *           times rather than every frame. In that case, the timeline triggers everything between <code>lastTime</code>
+		 *           (exclusive) and <code>time</code> (inclusive).
+		 * @param time The time within the animation. Most timelines find the key before and the key after this time so they can
+		 *           interpolate between the keys.
+		 * @param events If any events are fired, they are added to this list. Can be null to ignore firing events or if the
+		 *           timeline does not fire events.
+		 * @param alpha 0 applies the current or setup value (depending on <code>blend</code>). 1 applies the timeline value.
+		 *           Between 0 and 1 applies a value between the current or setup value and the timeline value. By adjusting
+		 *           <code>alpha</code> over time, an animation can be mixed in or out. <code>alpha</code> can also be useful to
+		 *           apply animations on top of each other (layered).
+		 * @param blend Controls how mixing is applied when <code>alpha</code> < 1.
+		 * @param direction Indicates whether the timeline is mixing in or out. Used by timelines which perform instant transitions,
+		 *           such as {@link DrawOrderTimeline} or {@link AttachmentTimeline}. */
+		public void apply (Skeleton skeleton, float lastTime, float time, Array<Event> events, float alpha, MixBlend blend,
+			MixDirection direction);
+
+		/** Uniquely encodes both the type of this timeline and the skeleton property that it affects. */
+		public int getPropertyId ();
+	}
+
+	/** Controls how a timeline value is mixed with the setup pose value or current pose value.
+	 * <p>
+	 * See Timeline {@link Timeline#apply(Skeleton, float, float, Array, float, MixBlend, MixDirection)}. */
+	static public enum MixBlend {
+		/** Transitions from the setup value to the timeline value (the current value is not used). Before the first key, the setup
+		 * value is set. */
+		setup,
+		/** Transitions from the current value to the timeline value. Before the first key, transitions from the current value to
+		 * the setup value, except for timelines which perform instant transitions, such as {@link DrawOrderTimeline} or
+		 * {@link AttachmentTimeline}.
+		 * <p>
+		 * <code>first</code> is intended for the first animations applied, not for animations layered on top of those. */
+		first,
+		/** Transitions from the current value to the timeline value. No change is made before the first key (the current value is
+		 * kept until the first key).
+		 * <p>
+		 * <code>replace</code> is intended for animations layered on top of others, not for the first animations applied. */
+		replace,
+		/** Transitions from the current value to the current value plus the timeline value. No change is made before the first key
+		 * (the current value is kept until the first key).
+		 * <p>
+		 * <code>add</code> is intended for animations layered on top of others, not for the first animations applied. */
+		add
+	}
+
+	/** Indicates whether a timeline's <code>alpha</code> is mixing out over time toward 0 (the setup or current pose value) or
+	 * mixing in toward 1 (the timeline's value).
+	 * <p>
+	 * See Timeline {@link Timeline#apply(Skeleton, float, float, Array, float, MixBlend, MixDirection)}. */
+	static public enum MixDirection {
+		in, out
+	}
+
+	static private enum TimelineType {
+		rotate, translate, scale, shear, //
+		attachment, color, deform, //
+		event, drawOrder, //
+		ikConstraint, transformConstraint, //
+		pathConstraintPosition, pathConstraintSpacing, pathConstraintMix, //
+		twoColor
+	}
+
+	/** The base class for timelines that use interpolation between key frame values. */
+	abstract static public class CurveTimeline implements Timeline {
+		static public final float LINEAR = 0, STEPPED = 1, BEZIER = 2;
+		static private final int BEZIER_SIZE = 10 * 2 - 1;
+
+		private final float[] curves; // type, x, y, ...
+
+		public CurveTimeline (int frameCount) {
+			if (frameCount <= 0) throw new IllegalArgumentException("frameCount must be > 0: " + frameCount);
+			curves = new float[(frameCount - 1) * BEZIER_SIZE];
+		}
+
+		/** The number of key frames for this timeline. */
+		public int getFrameCount () {
+			return curves.length / BEZIER_SIZE + 1;
+		}
+
+		/** Sets the specified key frame to linear interpolation. */
+		public void setLinear (int frameIndex) {
+			curves[frameIndex * BEZIER_SIZE] = LINEAR;
+		}
+
+		/** Sets the specified key frame to stepped interpolation. */
+		public void setStepped (int frameIndex) {
+			curves[frameIndex * BEZIER_SIZE] = STEPPED;
+		}
+
+		/** Returns the interpolation type for the specified key frame.
+		 * @return Linear is 0, stepped is 1, Bezier is 2. */
+		public float getCurveType (int frameIndex) {
+			int index = frameIndex * BEZIER_SIZE;
+			if (index == curves.length) return LINEAR;
+			float type = curves[index];
+			if (type == LINEAR) return LINEAR;
+			if (type == STEPPED) return STEPPED;
+			return BEZIER;
+		}
+
+		/** Sets the specified key frame to Bezier interpolation. <code>cx1</code> and <code>cx2</code> are from 0 to 1,
+		 * representing the percent of time between the two key frames. <code>cy1</code> and <code>cy2</code> are the percent of the
+		 * difference between the key frame's values. */
+		public void setCurve (int frameIndex, float cx1, float cy1, float cx2, float cy2) {
+			float tmpx = (-cx1 * 2 + cx2) * 0.03f, tmpy = (-cy1 * 2 + cy2) * 0.03f;
+			float dddfx = ((cx1 - cx2) * 3 + 1) * 0.006f, dddfy = ((cy1 - cy2) * 3 + 1) * 0.006f;
+			float ddfx = tmpx * 2 + dddfx, ddfy = tmpy * 2 + dddfy;
+			float dfx = cx1 * 0.3f + tmpx + dddfx * 0.16666667f, dfy = cy1 * 0.3f + tmpy + dddfy * 0.16666667f;
+
+			int i = frameIndex * BEZIER_SIZE;
+			float[] curves = this.curves;
+			curves[i++] = BEZIER;
+
+			float x = dfx, y = dfy;
+			for (int n = i + BEZIER_SIZE - 1; i < n; i += 2) {
+				curves[i] = x;
+				curves[i + 1] = y;
+				dfx += ddfx;
+				dfy += ddfy;
+				ddfx += dddfx;
+				ddfy += dddfy;
+				x += dfx;
+				y += dfy;
+			}
+		}
+
+		/** Returns the interpolated percentage for the specified key frame and linear percentage. */
+		public float getCurvePercent (int frameIndex, float percent) {
+			percent = MathUtils.clamp(percent, 0, 1);
+			float[] curves = this.curves;
+			int i = frameIndex * BEZIER_SIZE;
+			float type = curves[i];
+			if (type == LINEAR) return percent;
+			if (type == STEPPED) return 0;
+			i++;
+			float x = 0;
+			for (int start = i, n = i + BEZIER_SIZE - 1; i < n; i += 2) {
+				x = curves[i];
+				if (x >= percent) {
+					if (i == start) return curves[i + 1] * percent / x; // First point is 0,0.
+					float prevX = curves[i - 2], prevY = curves[i - 1];
+					return prevY + (curves[i + 1] - prevY) * (percent - prevX) / (x - prevX);
+				}
+			}
+			float y = curves[i - 1];
+			return y + (1 - y) * (percent - x) / (1 - x); // Last point is 1,1.
+		}
+	}
+
+	/** Changes a bone's local {@link Bone#getRotation()}. */
+	static public class RotateTimeline extends CurveTimeline {
+		static public final int ENTRIES = 2;
+		static final int PREV_TIME = -2, PREV_ROTATION = -1;
+		static final int ROTATION = 1;
+
+		int boneIndex;
+		final float[] frames; // time, degrees, ...
+
+		public RotateTimeline (int frameCount) {
+			super(frameCount);
+			frames = new float[frameCount << 1];
+		}
+
+		public int getPropertyId () {
+			return (TimelineType.rotate.ordinal() << 24) + boneIndex;
+		}
+
+		public void setBoneIndex (int index) {
+			if (index < 0) throw new IllegalArgumentException("index must be >= 0.");
+			this.boneIndex = index;
+		}
+
+		/** The index of the bone in {@link Skeleton#getBones()} that will be changed. */
+		public int getBoneIndex () {
+			return boneIndex;
+		}
+
+		/** The time in seconds and rotation in degrees for each key frame. */
+		public float[] getFrames () {
+			return frames;
+		}
+
+		/** Sets the time in seconds and the rotation in degrees for the specified key frame. */
+		public void setFrame (int frameIndex, float time, float degrees) {
+			frameIndex <<= 1;
+			frames[frameIndex] = time;
+			frames[frameIndex + ROTATION] = degrees;
+		}
+
+		public void apply (Skeleton skeleton, float lastTime, float time, Array<Event> events, float alpha, MixBlend blend,
+			MixDirection direction) {
+
+			Bone bone = skeleton.bones.get(boneIndex);
+			float[] frames = this.frames;
+			if (time < frames[0]) { // Time is before first frame.
+				switch (blend) {
+				case setup:
+					bone.rotation = bone.data.rotation;
+					return;
+				case first:
+					float r = bone.data.rotation - bone.rotation;
+					bone.rotation += (r - (16384 - (int)(16384.499999999996 - r / 360)) * 360) * alpha;
+				}
+				return;
+			}
+
+			if (time >= frames[frames.length - ENTRIES]) { // Time is after last frame.
+				float r = frames[frames.length + PREV_ROTATION];
+				switch (blend) {
+				case setup:
+					bone.rotation = bone.data.rotation + r * alpha;
+					break;
+				case first:
+				case replace:
+					r += bone.data.rotation - bone.rotation;
+					r -= (16384 - (int)(16384.499999999996 - r / 360)) * 360;
+					// Fall through.
+				case add:
+					bone.rotation += r * alpha;
+				}
+				return;
+			}
+
+			// Interpolate between the previous frame and the current frame.
+			int frame = binarySearch(frames, time, ENTRIES);
+			float prevRotation = frames[frame + PREV_ROTATION];
+			float frameTime = frames[frame];
+			float percent = getCurvePercent((frame >> 1) - 1, 1 - (time - frameTime) / (frames[frame + PREV_TIME] - frameTime));
+
+			float r = frames[frame + ROTATION] - prevRotation;
+			r = prevRotation + (r - (16384 - (int)(16384.499999999996 - r / 360)) * 360) * percent;
+			switch (blend) {
+			case setup:
+				bone.rotation = bone.data.rotation + (r - (16384 - (int)(16384.499999999996 - r / 360)) * 360) * alpha;
+				break;
+			case first:
+			case replace:
+				r += bone.data.rotation - bone.rotation;
+				// Fall through.
+			case add:
+				bone.rotation += (r - (16384 - (int)(16384.499999999996 - r / 360)) * 360) * alpha;
+			}
+		}
+	}
+
+	/** Changes a bone's local {@link Bone#getX()} and {@link Bone#getY()}. */
+	static public class TranslateTimeline extends CurveTimeline {
+		static public final int ENTRIES = 3;
+		static final int PREV_TIME = -3, PREV_X = -2, PREV_Y = -1;
+		static final int X = 1, Y = 2;
+
+		int boneIndex;
+		final float[] frames; // time, x, y, ...
+
+		public TranslateTimeline (int frameCount) {
+			super(frameCount);
+			frames = new float[frameCount * ENTRIES];
+		}
+
+		public int getPropertyId () {
+			return (TimelineType.translate.ordinal() << 24) + boneIndex;
+		}
+
+		public void setBoneIndex (int index) {
+			if (index < 0) throw new IllegalArgumentException("index must be >= 0.");
+			this.boneIndex = index;
+		}
+
+		/** The index of the bone in {@link Skeleton#getBones()} that will be changed. */
+		public int getBoneIndex () {
+			return boneIndex;
+		}
+
+		/** The time in seconds, x, and y values for each key frame. */
+		public float[] getFrames () {
+			return frames;
+		}
+
+		/** Sets the time in seconds, x, and y values for the specified key frame. */
+		public void setFrame (int frameIndex, float time, float x, float y) {
+			frameIndex *= ENTRIES;
+			frames[frameIndex] = time;
+			frames[frameIndex + X] = x;
+			frames[frameIndex + Y] = y;
+		}
+
+		public void apply (Skeleton skeleton, float lastTime, float time, Array<Event> events, float alpha, MixBlend blend,
+			MixDirection direction) {
+
+			Bone bone = skeleton.bones.get(boneIndex);
+			float[] frames = this.frames;
+			if (time < frames[0]) { // Time is before first frame.
+				switch (blend) {
+				case setup:
+					bone.x = bone.data.x;
+					bone.y = bone.data.y;
+					return;
+				case first:
+					bone.x += (bone.data.x - bone.x) * alpha;
+					bone.y += (bone.data.y - bone.y) * alpha;
+				}
+				return;
+			}
+
+			float x, y;
+			if (time >= frames[frames.length - ENTRIES]) { // Time is after last frame.
+				x = frames[frames.length + PREV_X];
+				y = frames[frames.length + PREV_Y];
+			} else {
+				// Interpolate between the previous frame and the current frame.
+				int frame = binarySearch(frames, time, ENTRIES);
+				x = frames[frame + PREV_X];
+				y = frames[frame + PREV_Y];
+				float frameTime = frames[frame];
+				float percent = getCurvePercent(frame / ENTRIES - 1,
+					1 - (time - frameTime) / (frames[frame + PREV_TIME] - frameTime));
+
+				x += (frames[frame + X] - x) * percent;
+				y += (frames[frame + Y] - y) * percent;
+			}
+			switch (blend) {
+			case setup:
+				bone.x = bone.data.x + x * alpha;
+				bone.y = bone.data.y + y * alpha;
+				break;
+			case first:
+			case replace:
+				bone.x += (bone.data.x + x - bone.x) * alpha;
+				bone.y += (bone.data.y + y - bone.y) * alpha;
+				break;
+			case add:
+				bone.x += x * alpha;
+				bone.y += y * alpha;
+			}
+		}
+	}
+
+	/** Changes a bone's local {@link Bone#getScaleX()} and {@link Bone#getScaleY()}. */
+	static public class ScaleTimeline extends TranslateTimeline {
+		public ScaleTimeline (int frameCount) {
+			super(frameCount);
+		}
+
+		public int getPropertyId () {
+			return (TimelineType.scale.ordinal() << 24) + boneIndex;
+		}
+
+		public void apply (Skeleton skeleton, float lastTime, float time, Array<Event> events, float alpha, MixBlend blend,
+			MixDirection direction) {
+
+			Bone bone = skeleton.bones.get(boneIndex);
+			float[] frames = this.frames;
+			if (time < frames[0]) { // Time is before first frame.
+				switch (blend) {
+				case setup:
+					bone.scaleX = bone.data.scaleX;
+					bone.scaleY = bone.data.scaleY;
+					return;
+				case first:
+					bone.scaleX += (bone.data.scaleX - bone.scaleX) * alpha;
+					bone.scaleY += (bone.data.scaleY - bone.scaleY) * alpha;
+				}
+				return;
+			}
+
+			float x, y;
+			if (time >= frames[frames.length - ENTRIES]) { // Time is after last frame.
+				x = frames[frames.length + PREV_X] * bone.data.scaleX;
+				y = frames[frames.length + PREV_Y] * bone.data.scaleY;
+			} else {
+				// Interpolate between the previous frame and the current frame.
+				int frame = binarySearch(frames, time, ENTRIES);
+				x = frames[frame + PREV_X];
+				y = frames[frame + PREV_Y];
+				float frameTime = frames[frame];
+				float percent = getCurvePercent(frame / ENTRIES - 1,
+					1 - (time - frameTime) / (frames[frame + PREV_TIME] - frameTime));
+
+				x = (x + (frames[frame + X] - x) * percent) * bone.data.scaleX;
+				y = (y + (frames[frame + Y] - y) * percent) * bone.data.scaleY;
+			}
+			if (alpha == 1) {
+				if (blend == add) {
+					bone.scaleX += x - bone.data.scaleX;
+					bone.scaleY += y - bone.data.scaleY;
+				} else {
+					bone.scaleX = x;
+					bone.scaleY = y;
+				}
+			} else {
+				// Mixing out uses sign of setup or current pose, else use sign of key.
+				float bx, by;
+				if (direction == out) {
+					switch (blend) {
+					case setup:
+						bx = bone.data.scaleX;
+						by = bone.data.scaleY;
+						bone.scaleX = bx + (Math.abs(x) * Math.signum(bx) - bx) * alpha;
+						bone.scaleY = by + (Math.abs(y) * Math.signum(by) - by) * alpha;
+						break;
+					case first:
+					case replace:
+						bx = bone.scaleX;
+						by = bone.scaleY;
+						bone.scaleX = bx + (Math.abs(x) * Math.signum(bx) - bx) * alpha;
+						bone.scaleY = by + (Math.abs(y) * Math.signum(by) - by) * alpha;
+						break;
+					case add:
+						bx = bone.scaleX;
+						by = bone.scaleY;
+						bone.scaleX = bx + (Math.abs(x) * Math.signum(bx) - bone.data.scaleX) * alpha;
+						bone.scaleY = by + (Math.abs(y) * Math.signum(by) - bone.data.scaleY) * alpha;
+					}
+				} else {
+					switch (blend) {
+					case setup:
+						bx = Math.abs(bone.data.scaleX) * Math.signum(x);
+						by = Math.abs(bone.data.scaleY) * Math.signum(y);
+						bone.scaleX = bx + (x - bx) * alpha;
+						bone.scaleY = by + (y - by) * alpha;
+						break;
+					case first:
+					case replace:
+						bx = Math.abs(bone.scaleX) * Math.signum(x);
+						by = Math.abs(bone.scaleY) * Math.signum(y);
+						bone.scaleX = bx + (x - bx) * alpha;
+						bone.scaleY = by + (y - by) * alpha;
+						break;
+					case add:
+						bx = Math.signum(x);
+						by = Math.signum(y);
+						bone.scaleX = Math.abs(bone.scaleX) * bx + (x - Math.abs(bone.data.scaleX) * bx) * alpha;
+						bone.scaleY = Math.abs(bone.scaleY) * by + (y - Math.abs(bone.data.scaleY) * by) * alpha;
+					}
+				}
+			}
+		}
+	}
+
+	/** Changes a bone's local {@link Bone#getShearX()} and {@link Bone#getShearY()}. */
+	static public class ShearTimeline extends TranslateTimeline {
+		public ShearTimeline (int frameCount) {
+			super(frameCount);
+		}
+
+		public int getPropertyId () {
+			return (TimelineType.shear.ordinal() << 24) + boneIndex;
+		}
+
+		public void apply (Skeleton skeleton, float lastTime, float time, Array<Event> events, float alpha, MixBlend blend,
+			MixDirection direction) {
+
+			Bone bone = skeleton.bones.get(boneIndex);
+			float[] frames = this.frames;
+			if (time < frames[0]) { // Time is before first frame.
+				switch (blend) {
+				case setup:
+					bone.shearX = bone.data.shearX;
+					bone.shearY = bone.data.shearY;
+					return;
+				case first:
+					bone.shearX += (bone.data.shearX - bone.shearX) * alpha;
+					bone.shearY += (bone.data.shearY - bone.shearY) * alpha;
+				}
+				return;
+			}
+
+			float x, y;
+			if (time >= frames[frames.length - ENTRIES]) { // Time is after last frame.
+				x = frames[frames.length + PREV_X];
+				y = frames[frames.length + PREV_Y];
+			} else {
+				// Interpolate between the previous frame and the current frame.
+				int frame = binarySearch(frames, time, ENTRIES);
+				x = frames[frame + PREV_X];
+				y = frames[frame + PREV_Y];
+				float frameTime = frames[frame];
+				float percent = getCurvePercent(frame / ENTRIES - 1,
+					1 - (time - frameTime) / (frames[frame + PREV_TIME] - frameTime));
+
+				x = x + (frames[frame + X] - x) * percent;
+				y = y + (frames[frame + Y] - y) * percent;
+			}
+			switch (blend) {
+			case setup:
+				bone.shearX = bone.data.shearX + x * alpha;
+				bone.shearY = bone.data.shearY + y * alpha;
+				break;
+			case first:
+			case replace:
+				bone.shearX += (bone.data.shearX + x - bone.shearX) * alpha;
+				bone.shearY += (bone.data.shearY + y - bone.shearY) * alpha;
+				break;
+			case add:
+				bone.shearX += x * alpha;
+				bone.shearY += y * alpha;
+			}
+		}
+	}
+
+	/** Changes a slot's {@link Slot#getColor()}. */
+	static public class ColorTimeline extends CurveTimeline {
+		static public final int ENTRIES = 5;
+		static private final int PREV_TIME = -5, PREV_R = -4, PREV_G = -3, PREV_B = -2, PREV_A = -1;
+		static private final int R = 1, G = 2, B = 3, A = 4;
+
+		int slotIndex;
+		private final float[] frames; // time, r, g, b, a, ...
+
+		public ColorTimeline (int frameCount) {
+			super(frameCount);
+			frames = new float[frameCount * ENTRIES];
+		}
+
+		public int getPropertyId () {
+			return (TimelineType.color.ordinal() << 24) + slotIndex;
+		}
+
+		public void setSlotIndex (int index) {
+			if (index < 0) throw new IllegalArgumentException("index must be >= 0.");
+			this.slotIndex = index;
+		}
+
+		/** The index of the slot in {@link Skeleton#getSlots()} that will be changed. */
+		public int getSlotIndex () {
+			return slotIndex;
+		}
+
+		/** The time in seconds, red, green, blue, and alpha values for each key frame. */
+		public float[] getFrames () {
+			return frames;
+		}
+
+		/** Sets the time in seconds, red, green, blue, and alpha for the specified key frame. */
+		public void setFrame (int frameIndex, float time, float r, float g, float b, float a) {
+			frameIndex *= ENTRIES;
+			frames[frameIndex] = time;
+			frames[frameIndex + R] = r;
+			frames[frameIndex + G] = g;
+			frames[frameIndex + B] = b;
+			frames[frameIndex + A] = a;
+		}
+
+		public void apply (Skeleton skeleton, float lastTime, float time, Array<Event> events, float alpha, MixBlend blend,
+			MixDirection direction) {
+
+			Slot slot = skeleton.slots.get(slotIndex);
+			float[] frames = this.frames;
+			if (time < frames[0]) { // Time is before first frame.
+				switch (blend) {
+				case setup:
+					slot.color.set(slot.data.color);
+					return;
+				case first:
+					Color color = slot.color, setup = slot.data.color;
+					color.add((setup.r - color.r) * alpha, (setup.g - color.g) * alpha, (setup.b - color.b) * alpha,
+						(setup.a - color.a) * alpha);
+				}
+				return;
+			}
+
+			float r, g, b, a;
+			if (time >= frames[frames.length - ENTRIES]) { // Time is after last frame.
+				int i = frames.length;
+				r = frames[i + PREV_R];
+				g = frames[i + PREV_G];
+				b = frames[i + PREV_B];
+				a = frames[i + PREV_A];
+			} else {
+				// Interpolate between the previous frame and the current frame.
+				int frame = binarySearch(frames, time, ENTRIES);
+				r = frames[frame + PREV_R];
+				g = frames[frame + PREV_G];
+				b = frames[frame + PREV_B];
+				a = frames[frame + PREV_A];
+				float frameTime = frames[frame];
+				float percent = getCurvePercent(frame / ENTRIES - 1,
+					1 - (time - frameTime) / (frames[frame + PREV_TIME] - frameTime));
+
+				r += (frames[frame + R] - r) * percent;
+				g += (frames[frame + G] - g) * percent;
+				b += (frames[frame + B] - b) * percent;
+				a += (frames[frame + A] - a) * percent;
+			}
+			if (alpha == 1)
+				slot.color.set(r, g, b, a);
+			else {
+				Color color = slot.color;
+				if (blend == setup) color.set(slot.data.color);
+				color.add((r - color.r) * alpha, (g - color.g) * alpha, (b - color.b) * alpha, (a - color.a) * alpha);
+			}
+		}
+	}
+
+	/** Changes a slot's {@link Slot#getColor()} and {@link Slot#getDarkColor()} for two color tinting. */
+	static public class TwoColorTimeline extends CurveTimeline {
+		static public final int ENTRIES = 8;
+		static private final int PREV_TIME = -8, PREV_R = -7, PREV_G = -6, PREV_B = -5, PREV_A = -4;
+		static private final int PREV_R2 = -3, PREV_G2 = -2, PREV_B2 = -1;
+		static private final int R = 1, G = 2, B = 3, A = 4, R2 = 5, G2 = 6, B2 = 7;
+
+		int slotIndex;
+		private final float[] frames; // time, r, g, b, a, r2, g2, b2, ...
+
+		public TwoColorTimeline (int frameCount) {
+			super(frameCount);
+			frames = new float[frameCount * ENTRIES];
+		}
+
+		public int getPropertyId () {
+			return (TimelineType.twoColor.ordinal() << 24) + slotIndex;
+		}
+
+		public void setSlotIndex (int index) {
+			if (index < 0) throw new IllegalArgumentException("index must be >= 0.");
+			this.slotIndex = index;
+		}
+
+		/** The index of the slot in {@link Skeleton#getSlots()} that will be changed. */
+		public int getSlotIndex () {
+			return slotIndex;
+		}
+
+		/** The time in seconds, red, green, blue, and alpha values for each key frame. */
+		public float[] getFrames () {
+			return frames;
+		}
+
+		/** Sets the time in seconds, light, and dark colors for the specified key frame. */
+		public void setFrame (int frameIndex, float time, float r, float g, float b, float a, float r2, float g2, float b2) {
+			frameIndex *= ENTRIES;
+			frames[frameIndex] = time;
+			frames[frameIndex + R] = r;
+			frames[frameIndex + G] = g;
+			frames[frameIndex + B] = b;
+			frames[frameIndex + A] = a;
+			frames[frameIndex + R2] = r2;
+			frames[frameIndex + G2] = g2;
+			frames[frameIndex + B2] = b2;
+		}
+
+		public void apply (Skeleton skeleton, float lastTime, float time, Array<Event> events, float alpha, MixBlend blend,
+			MixDirection direction) {
+
+			Slot slot = skeleton.slots.get(slotIndex);
+			float[] frames = this.frames;
+			if (time < frames[0]) { // Time is before first frame.
+				switch (blend) {
+				case setup:
+					slot.color.set(slot.data.color);
+					slot.darkColor.set(slot.data.darkColor);
+					return;
+				case first:
+					Color light = slot.color, dark = slot.darkColor, setupLight = slot.data.color, setupDark = slot.data.darkColor;
+					light.add((setupLight.r - light.r) * alpha, (setupLight.g - light.g) * alpha, (setupLight.b - light.b) * alpha,
+						(setupLight.a - light.a) * alpha);
+					dark.add((setupDark.r - dark.r) * alpha, (setupDark.g - dark.g) * alpha, (setupDark.b - dark.b) * alpha, 0);
+				}
+				return;
+			}
+
+			float r, g, b, a, r2, g2, b2;
+			if (time >= frames[frames.length - ENTRIES]) { // Time is after last frame.
+				int i = frames.length;
+				r = frames[i + PREV_R];
+				g = frames[i + PREV_G];
+				b = frames[i + PREV_B];
+				a = frames[i + PREV_A];
+				r2 = frames[i + PREV_R2];
+				g2 = frames[i + PREV_G2];
+				b2 = frames[i + PREV_B2];
+			} else {
+				// Interpolate between the previous frame and the current frame.
+				int frame = binarySearch(frames, time, ENTRIES);
+				r = frames[frame + PREV_R];
+				g = frames[frame + PREV_G];
+				b = frames[frame + PREV_B];
+				a = frames[frame + PREV_A];
+				r2 = frames[frame + PREV_R2];
+				g2 = frames[frame + PREV_G2];
+				b2 = frames[frame + PREV_B2];
+				float frameTime = frames[frame];
+				float percent = getCurvePercent(frame / ENTRIES - 1,
+					1 - (time - frameTime) / (frames[frame + PREV_TIME] - frameTime));
+
+				r += (frames[frame + R] - r) * percent;
+				g += (frames[frame + G] - g) * percent;
+				b += (frames[frame + B] - b) * percent;
+				a += (frames[frame + A] - a) * percent;
+				r2 += (frames[frame + R2] - r2) * percent;
+				g2 += (frames[frame + G2] - g2) * percent;
+				b2 += (frames[frame + B2] - b2) * percent;
+			}
+			if (alpha == 1) {
+				slot.color.set(r, g, b, a);
+				slot.darkColor.set(r2, g2, b2, 1);
+			} else {
+				Color light = slot.color, dark = slot.darkColor;
+				if (blend == setup) {
+					light.set(slot.data.color);
+					dark.set(slot.data.darkColor);
+				}
+				light.add((r - light.r) * alpha, (g - light.g) * alpha, (b - light.b) * alpha, (a - light.a) * alpha);
+				dark.add((r2 - dark.r) * alpha, (g2 - dark.g) * alpha, (b2 - dark.b) * alpha, 0);
+			}
+		}
+	}
+
+	/** Changes a slot's {@link Slot#getAttachment()}. */
+	static public class AttachmentTimeline implements Timeline {
+		int slotIndex;
+		final float[] frames; // time, ...
+		final String[] attachmentNames;
+
+		public AttachmentTimeline (int frameCount) {
+			frames = new float[frameCount];
+			attachmentNames = new String[frameCount];
+		}
+
+		public int getPropertyId () {
+			return (TimelineType.attachment.ordinal() << 24) + slotIndex;
+		}
+
+		/** The number of key frames for this timeline. */
+		public int getFrameCount () {
+			return frames.length;
+		}
+
+		public void setSlotIndex (int index) {
+			if (index < 0) throw new IllegalArgumentException("index must be >= 0.");
+			this.slotIndex = index;
+		}
+
+		/** The index of the slot in {@link Skeleton#getSlots()} that will be changed. */
+		public int getSlotIndex () {
+			return slotIndex;
+		}
+
+		/** The time in seconds for each key frame. */
+		public float[] getFrames () {
+			return frames;
+		}
+
+		/** The attachment name for each key frame. May contain null values to clear the attachment. */
+		public String[] getAttachmentNames () {
+			return attachmentNames;
+		}
+
+		/** Sets the time in seconds and the attachment name for the specified key frame. */
+		public void setFrame (int frameIndex, float time, String attachmentName) {
+			frames[frameIndex] = time;
+			attachmentNames[frameIndex] = attachmentName;
+		}
+
+		public void apply (Skeleton skeleton, float lastTime, float time, Array<Event> events, float alpha, MixBlend blend,
+			MixDirection direction) {
+
+			Slot slot = skeleton.slots.get(slotIndex);
+			if (direction == out && blend == setup) {
+				String attachmentName = slot.data.attachmentName;
+				slot.setAttachment(attachmentName == null ? null : skeleton.getAttachment(slotIndex, attachmentName));
+				return;
+			}
+
+			float[] frames = this.frames;
+			if (time < frames[0]) { // Time is before first frame.
+				if (blend == setup) {
+					String attachmentName = slot.data.attachmentName;
+					slot.setAttachment(attachmentName == null ? null : skeleton.getAttachment(slotIndex, attachmentName));
+				}
+				return;
+			}
+
+			int frameIndex;
+			if (time >= frames[frames.length - 1]) // Time is after last frame.
+				frameIndex = frames.length - 1;
+			else
+				frameIndex = binarySearch(frames, time) - 1;
+
+			String attachmentName = attachmentNames[frameIndex];
+			slot.setAttachment(attachmentName == null ? null : skeleton.getAttachment(slotIndex, attachmentName));
+		}
+	}
+
+	/** Changes a slot's {@link Slot#getAttachmentVertices()} to deform a {@link VertexAttachment}. */
+	static public class DeformTimeline extends CurveTimeline {
+		int slotIndex;
+		VertexAttachment attachment;
+		private final float[] frames; // time, ...
+		private final float[][] frameVertices;
+
+		public DeformTimeline (int frameCount) {
+			super(frameCount);
+			frames = new float[frameCount];
+			frameVertices = new float[frameCount][];
+		}
+
+		public int getPropertyId () {
+			return (TimelineType.deform.ordinal() << 27) + attachment.getId() + slotIndex;
+		}
+
+		public void setSlotIndex (int index) {
+			if (index < 0) throw new IllegalArgumentException("index must be >= 0.");
+			this.slotIndex = index;
+		}
+
+		/** The index of the slot in {@link Skeleton#getSlots()} that will be changed. */
+		public int getSlotIndex () {
+			return slotIndex;
+		}
+
+		public void setAttachment (VertexAttachment attachment) {
+			this.attachment = attachment;
+		}
+
+		/** The attachment that will be deformed. */
+		public VertexAttachment getAttachment () {
+			return attachment;
+		}
+
+		/** The time in seconds for each key frame. */
+		public float[] getFrames () {
+			return frames;
+		}
+
+		/** The vertices for each key frame. */
+		public float[][] getVertices () {
+			return frameVertices;
+		}
+
+		/** Sets the time in seconds and the vertices for the specified key frame.
+		 * @param vertices Vertex positions for an unweighted VertexAttachment, or deform offsets if it has weights. */
+		public void setFrame (int frameIndex, float time, float[] vertices) {
+			frames[frameIndex] = time;
+			frameVertices[frameIndex] = vertices;
+		}
+
+		public void apply (Skeleton skeleton, float lastTime, float time, Array<Event> events, float alpha, MixBlend blend,
+			MixDirection direction) {
+
+			Slot slot = skeleton.slots.get(slotIndex);
+			Attachment slotAttachment = slot.attachment;
+			if (!(slotAttachment instanceof VertexAttachment) || !((VertexAttachment)slotAttachment).applyDeform(attachment)) return;
+
+			FloatArray verticesArray = slot.getAttachmentVertices();
+			if (verticesArray.size == 0) blend = setup;
+
+			float[][] frameVertices = this.frameVertices;
+			int vertexCount = frameVertices[0].length;
+
+			float[] frames = this.frames;
+			if (time < frames[0]) { // Time is before first frame.
+				VertexAttachment vertexAttachment = (VertexAttachment)slotAttachment;
+				switch (blend) {
+				case setup:
+					verticesArray.clear();
+					return;
+				case first:
+					if (alpha == 1) {
+						verticesArray.clear();
+						return;
+					}
+					float[] vertices = verticesArray.setSize(vertexCount);
+					if (vertexAttachment.getBones() == null) {
+						// Unweighted vertex positions.
+						float[] setupVertices = vertexAttachment.getVertices();
+						for (int i = 0; i < vertexCount; i++)
+							vertices[i] += (setupVertices[i] - vertices[i]) * alpha;
+					} else {
+						// Weighted deform offsets.
+						alpha = 1 - alpha;
+						for (int i = 0; i < vertexCount; i++)
+							vertices[i] *= alpha;
+					}
+				}
+				return;
+			}
+
+			float[] vertices = verticesArray.setSize(vertexCount);
+
+			if (time >= frames[frames.length - 1]) { // Time is after last frame.
+				float[] lastVertices = frameVertices[frames.length - 1];
+				if (alpha == 1) {
+					if (blend == add) {
+						VertexAttachment vertexAttachment = (VertexAttachment)slotAttachment;
+						if (vertexAttachment.getBones() == null) {
+							// Unweighted vertex positions, no alpha.
+							float[] setupVertices = vertexAttachment.getVertices();
+							for (int i = 0; i < vertexCount; i++)
+								vertices[i] += lastVertices[i] - setupVertices[i];
+						} else {
+							// Weighted deform offsets, no alpha.
+							for (int i = 0; i < vertexCount; i++)
+								vertices[i] += lastVertices[i];
+						}
+					} else {
+						// Vertex positions or deform offsets, no alpha.
+						System.arraycopy(lastVertices, 0, vertices, 0, vertexCount);
+					}
+				} else {
+					switch (blend) {
+					case setup: {
+						VertexAttachment vertexAttachment = (VertexAttachment)slotAttachment;
+						if (vertexAttachment.getBones() == null) {
+							// Unweighted vertex positions, with alpha.
+							float[] setupVertices = vertexAttachment.getVertices();
+							for (int i = 0; i < vertexCount; i++) {
+								float setup = setupVertices[i];
+								vertices[i] = setup + (lastVertices[i] - setup) * alpha;
+							}
+						} else {
+							// Weighted deform offsets, with alpha.
+							for (int i = 0; i < vertexCount; i++)
+								vertices[i] = lastVertices[i] * alpha;
+						}
+						break;
+					}
+					case first:
+					case replace:
+						// Vertex positions or deform offsets, with alpha.
+						for (int i = 0; i < vertexCount; i++)
+							vertices[i] += (lastVertices[i] - vertices[i]) * alpha;
+						break;
+					case add:
+						VertexAttachment vertexAttachment = (VertexAttachment)slotAttachment;
+						if (vertexAttachment.getBones() == null) {
+							// Unweighted vertex positions, no alpha.
+							float[] setupVertices = vertexAttachment.getVertices();
+							for (int i = 0; i < vertexCount; i++)
+								vertices[i] += (lastVertices[i] - setupVertices[i]) * alpha;
+						} else {
+							// Weighted deform offsets, alpha.
+							for (int i = 0; i < vertexCount; i++)
+								vertices[i] += lastVertices[i] * alpha;
+						}
+					}
+				}
+				return;
+			}
+
+			// Interpolate between the previous frame and the current frame.
+			int frame = binarySearch(frames, time);
+			float[] prevVertices = frameVertices[frame - 1];
+			float[] nextVertices = frameVertices[frame];
+			float frameTime = frames[frame];
+			float percent = getCurvePercent(frame - 1, 1 - (time - frameTime) / (frames[frame - 1] - frameTime));
+
+			if (alpha == 1) {
+				if (blend == add) {
+					VertexAttachment vertexAttachment = (VertexAttachment)slotAttachment;
+					if (vertexAttachment.getBones() == null) {
+						// Unweighted vertex positions, no alpha.
+						float[] setupVertices = vertexAttachment.getVertices();
+						for (int i = 0; i < vertexCount; i++) {
+							float prev = prevVertices[i];
+							vertices[i] += prev + (nextVertices[i] - prev) * percent - setupVertices[i];
+						}
+					} else {
+						// Weighted deform offsets, no alpha.
+						for (int i = 0; i < vertexCount; i++) {
+							float prev = prevVertices[i];
+							vertices[i] += prev + (nextVertices[i] - prev) * percent;
+						}
+					}
+				} else {
+					// Vertex positions or deform offsets, no alpha.
+					for (int i = 0; i < vertexCount; i++) {
+						float prev = prevVertices[i];
+						vertices[i] = prev + (nextVertices[i] - prev) * percent;
+					}
+				}
+			} else {
+				switch (blend) {
+				case setup: {
+					VertexAttachment vertexAttachment = (VertexAttachment)slotAttachment;
+					if (vertexAttachment.getBones() == null) {
+						// Unweighted vertex positions, with alpha.
+						float[] setupVertices = vertexAttachment.getVertices();
+						for (int i = 0; i < vertexCount; i++) {
+							float prev = prevVertices[i], setup = setupVertices[i];
+							vertices[i] = setup + (prev + (nextVertices[i] - prev) * percent - setup) * alpha;
+						}
+					} else {
+						// Weighted deform offsets, with alpha.
+						for (int i = 0; i < vertexCount; i++) {
+							float prev = prevVertices[i];
+							vertices[i] = (prev + (nextVertices[i] - prev) * percent) * alpha;
+						}
+					}
+					break;
+				}
+				case first:
+				case replace:
+					// Vertex positions or deform offsets, with alpha.
+					for (int i = 0; i < vertexCount; i++) {
+						float prev = prevVertices[i];
+						vertices[i] += (prev + (nextVertices[i] - prev) * percent - vertices[i]) * alpha;
+					}
+					break;
+				case add:
+					VertexAttachment vertexAttachment = (VertexAttachment)slotAttachment;
+					if (vertexAttachment.getBones() == null) {
+						// Unweighted vertex positions, with alpha.
+						float[] setupVertices = vertexAttachment.getVertices();
+						for (int i = 0; i < vertexCount; i++) {
+							float prev = prevVertices[i];
+							vertices[i] += (prev + (nextVertices[i] - prev) * percent - setupVertices[i]) * alpha;
+						}
+					} else {
+						// Weighted deform offsets, with alpha.
+						for (int i = 0; i < vertexCount; i++) {
+							float prev = prevVertices[i];
+							vertices[i] += (prev + (nextVertices[i] - prev) * percent) * alpha;
+						}
+					}
+				}
+			}
+		}
+	}
+
+	/** Fires an {@link Event} when specific animation times are reached. */
+	static public class EventTimeline implements Timeline {
+		private final float[] frames; // time, ...
+		private final Event[] events;
+
+		public EventTimeline (int frameCount) {
+			frames = new float[frameCount];
+			events = new Event[frameCount];
+		}
+
+		public int getPropertyId () {
+			return TimelineType.event.ordinal() << 24;
+		}
+
+		/** The number of key frames for this timeline. */
+		public int getFrameCount () {
+			return frames.length;
+		}
+
+		/** The time in seconds for each key frame. */
+		public float[] getFrames () {
+			return frames;
+		}
+
+		/** The event for each key frame. */
+		public Event[] getEvents () {
+			return events;
+		}
+
+		/** Sets the time in seconds and the event for the specified key frame. */
+		public void setFrame (int frameIndex, Event event) {
+			frames[frameIndex] = event.time;
+			events[frameIndex] = event;
+		}
+
+		/** Fires events for frames > <code>lastTime</code> and <= <code>time</code>. */
+		public void apply (Skeleton skeleton, float lastTime, float time, Array<Event> firedEvents, float alpha, MixBlend blend,
+			MixDirection direction) {
+
+			if (firedEvents == null) return;
+			float[] frames = this.frames;
+			int frameCount = frames.length;
+
+			if (lastTime > time) { // Fire events after last time for looped animations.
+				apply(skeleton, lastTime, Integer.MAX_VALUE, firedEvents, alpha, blend, direction);
+				lastTime = -1f;
+			} else if (lastTime >= frames[frameCount - 1]) // Last time is after last frame.
+				return;
+			if (time < frames[0]) return; // Time is before first frame.
+
+			int frame;
+			if (lastTime < frames[0])
+				frame = 0;
+			else {
+				frame = binarySearch(frames, lastTime);
+				float frameTime = frames[frame];
+				while (frame > 0) { // Fire multiple events with the same frame.
+					if (frames[frame - 1] != frameTime) break;
+					frame--;
+				}
+			}
+			for (; frame < frameCount && time >= frames[frame]; frame++)
+				firedEvents.add(events[frame]);
+		}
+	}
+
+	/** Changes a skeleton's {@link Skeleton#getDrawOrder()}. */
+	static public class DrawOrderTimeline implements Timeline {
+		private final float[] frames; // time, ...
+		private final int[][] drawOrders;
+
+		public DrawOrderTimeline (int frameCount) {
+			frames = new float[frameCount];
+			drawOrders = new int[frameCount][];
+		}
+
+		public int getPropertyId () {
+			return TimelineType.drawOrder.ordinal() << 24;
+		}
+
+		/** The number of key frames for this timeline. */
+		public int getFrameCount () {
+			return frames.length;
+		}
+
+		/** The time in seconds for each key frame. */
+		public float[] getFrames () {
+			return frames;
+		}
+
+		/** The draw order for each key frame. See {@link #setFrame(int, float, int[])}. */
+		public int[][] getDrawOrders () {
+			return drawOrders;
+		}
+
+		/** Sets the time in seconds and the draw order for the specified key frame.
+		 * @param drawOrder For each slot in {@link Skeleton#slots}, the index of the new draw order. May be null to use setup pose
+		 *           draw order. */
+		public void setFrame (int frameIndex, float time, int[] drawOrder) {
+			frames[frameIndex] = time;
+			drawOrders[frameIndex] = drawOrder;
+		}
+
+		public void apply (Skeleton skeleton, float lastTime, float time, Array<Event> events, float alpha, MixBlend blend,
+			MixDirection direction) {
+
+			Array<Slot> drawOrder = skeleton.drawOrder;
+			Array<Slot> slots = skeleton.slots;
+			if (direction == out && blend == setup) {
+				System.arraycopy(slots.items, 0, drawOrder.items, 0, slots.size);
+				return;
+			}
+
+			float[] frames = this.frames;
+			if (time < frames[0]) { // Time is before first frame.
+				if (blend == setup) System.arraycopy(slots.items, 0, drawOrder.items, 0, slots.size);
+				return;
+			}
+
+			int frame;
+			if (time >= frames[frames.length - 1]) // Time is after last frame.
+				frame = frames.length - 1;
+			else
+				frame = binarySearch(frames, time) - 1;
+
+			int[] drawOrderToSetupIndex = drawOrders[frame];
+			if (drawOrderToSetupIndex == null)
+				System.arraycopy(slots.items, 0, drawOrder.items, 0, slots.size);
+			else {
+				for (int i = 0, n = drawOrderToSetupIndex.length; i < n; i++)
+					drawOrder.set(i, slots.get(drawOrderToSetupIndex[i]));
+			}
+		}
+	}
+
+	/** Changes an IK constraint's {@link IkConstraint#getMix()} and {@link IkConstraint#getBendDirection()}. */
+	static public class IkConstraintTimeline extends CurveTimeline {
+		static public final int ENTRIES = 3;
+		static private final int PREV_TIME = -3, PREV_MIX = -2, PREV_BEND_DIRECTION = -1;
+		static private final int MIX = 1, BEND_DIRECTION = 2;
+
+		int ikConstraintIndex;
+		private final float[] frames; // time, mix, bendDirection, ...
+
+		public IkConstraintTimeline (int frameCount) {
+			super(frameCount);
+			frames = new float[frameCount * ENTRIES];
+		}
+
+		public int getPropertyId () {
+			return (TimelineType.ikConstraint.ordinal() << 24) + ikConstraintIndex;
+		}
+
+		public void setIkConstraintIndex (int index) {
+			if (index < 0) throw new IllegalArgumentException("index must be >= 0.");
+			this.ikConstraintIndex = index;
+		}
+
+		/** The index of the IK constraint slot in {@link Skeleton#getIkConstraints()} that will be changed. */
+		public int getIkConstraintIndex () {
+			return ikConstraintIndex;
+		}
+
+		/** The time in seconds, mix, and bend direction for each key frame. */
+		public float[] getFrames () {
+			return frames;
+		}
+
+		/** Sets the time in seconds, mix, and bend direction for the specified key frame. */
+		public void setFrame (int frameIndex, float time, float mix, int bendDirection) {
+			frameIndex *= ENTRIES;
+			frames[frameIndex] = time;
+			frames[frameIndex + MIX] = mix;
+			frames[frameIndex + BEND_DIRECTION] = bendDirection;
+		}
+
+		public void apply (Skeleton skeleton, float lastTime, float time, Array<Event> events, float alpha, MixBlend blend,
+			MixDirection direction) {
+
+			IkConstraint constraint = skeleton.ikConstraints.get(ikConstraintIndex);
+			float[] frames = this.frames;
+			if (time < frames[0]) { // Time is before first frame.
+				switch (blend) {
+				case setup:
+					constraint.mix = constraint.data.mix;
+					constraint.bendDirection = constraint.data.bendDirection;
+					return;
+				case first:
+					constraint.mix += (constraint.data.mix - constraint.mix) * alpha;
+					constraint.bendDirection = constraint.data.bendDirection;
+				}
+				return;
+			}
+
+			if (time >= frames[frames.length - ENTRIES]) { // Time is after last frame.
+				if (blend == setup) {
+					constraint.mix = constraint.data.mix + (frames[frames.length + PREV_MIX] - constraint.data.mix) * alpha;
+					constraint.bendDirection = direction == out ? constraint.data.bendDirection
+						: (int)frames[frames.length + PREV_BEND_DIRECTION];
+				} else {
+					constraint.mix += (frames[frames.length + PREV_MIX] - constraint.mix) * alpha;
+					if (direction == in) constraint.bendDirection = (int)frames[frames.length + PREV_BEND_DIRECTION];
+				}
+				return;
+			}
+
+			// Interpolate between the previous frame and the current frame.
+			int frame = binarySearch(frames, time, ENTRIES);
+			float mix = frames[frame + PREV_MIX];
+			float frameTime = frames[frame];
+			float percent = getCurvePercent(frame / ENTRIES - 1, 1 - (time - frameTime) / (frames[frame + PREV_TIME] - frameTime));
+
+			if (blend == setup) {
+				constraint.mix = constraint.data.mix + (mix + (frames[frame + MIX] - mix) * percent - constraint.data.mix) * alpha;
+				constraint.bendDirection = direction == out ? constraint.data.bendDirection
+					: (int)frames[frame + PREV_BEND_DIRECTION];
+			} else {
+				constraint.mix += (mix + (frames[frame + MIX] - mix) * percent - constraint.mix) * alpha;
+				if (direction == in) constraint.bendDirection = (int)frames[frame + PREV_BEND_DIRECTION];
+			}
+		}
+	}
+
+	/** Changes a transform constraint's mixes. */
+	static public class TransformConstraintTimeline extends CurveTimeline {
+		static public final int ENTRIES = 5;
+		static private final int PREV_TIME = -5, PREV_ROTATE = -4, PREV_TRANSLATE = -3, PREV_SCALE = -2, PREV_SHEAR = -1;
+		static private final int ROTATE = 1, TRANSLATE = 2, SCALE = 3, SHEAR = 4;
+
+		int transformConstraintIndex;
+		private final float[] frames; // time, rotate mix, translate mix, scale mix, shear mix, ...
+
+		public TransformConstraintTimeline (int frameCount) {
+			super(frameCount);
+			frames = new float[frameCount * ENTRIES];
+		}
+
+		public int getPropertyId () {
+			return (TimelineType.transformConstraint.ordinal() << 24) + transformConstraintIndex;
+		}
+
+		public void setTransformConstraintIndex (int index) {
+			if (index < 0) throw new IllegalArgumentException("index must be >= 0.");
+			this.transformConstraintIndex = index;
+		}
+
+		/** The index of the transform constraint slot in {@link Skeleton#getTransformConstraints()} that will be changed. */
+		public int getTransformConstraintIndex () {
+			return transformConstraintIndex;
+		}
+
+		/** The time in seconds, rotate mix, translate mix, scale mix, and shear mix for each key frame. */
+		public float[] getFrames () {
+			return frames;
+		}
+
+		/** The time in seconds, rotate mix, translate mix, scale mix, and shear mix for the specified key frame. */
+		public void setFrame (int frameIndex, float time, float rotateMix, float translateMix, float scaleMix, float shearMix) {
+			frameIndex *= ENTRIES;
+			frames[frameIndex] = time;
+			frames[frameIndex + ROTATE] = rotateMix;
+			frames[frameIndex + TRANSLATE] = translateMix;
+			frames[frameIndex + SCALE] = scaleMix;
+			frames[frameIndex + SHEAR] = shearMix;
+		}
+
+		public void apply (Skeleton skeleton, float lastTime, float time, Array<Event> events, float alpha, MixBlend blend,
+			MixDirection direction) {
+
+			TransformConstraint constraint = skeleton.transformConstraints.get(transformConstraintIndex);
+			float[] frames = this.frames;
+			if (time < frames[0]) { // Time is before first frame.
+				TransformConstraintData data = constraint.data;
+				switch (blend) {
+				case setup:
+					constraint.rotateMix = data.rotateMix;
+					constraint.translateMix = data.translateMix;
+					constraint.scaleMix = data.scaleMix;
+					constraint.shearMix = data.shearMix;
+					return;
+				case first:
+					constraint.rotateMix += (data.rotateMix - constraint.rotateMix) * alpha;
+					constraint.translateMix += (data.translateMix - constraint.translateMix) * alpha;
+					constraint.scaleMix += (data.scaleMix - constraint.scaleMix) * alpha;
+					constraint.shearMix += (data.shearMix - constraint.shearMix) * alpha;
+				}
+				return;
+			}
+
+			float rotate, translate, scale, shear;
+			if (time >= frames[frames.length - ENTRIES]) { // Time is after last frame.
+				int i = frames.length;
+				rotate = frames[i + PREV_ROTATE];
+				translate = frames[i + PREV_TRANSLATE];
+				scale = frames[i + PREV_SCALE];
+				shear = frames[i + PREV_SHEAR];
+			} else {
+				// Interpolate between the previous frame and the current frame.
+				int frame = binarySearch(frames, time, ENTRIES);
+				rotate = frames[frame + PREV_ROTATE];
+				translate = frames[frame + PREV_TRANSLATE];
+				scale = frames[frame + PREV_SCALE];
+				shear = frames[frame + PREV_SHEAR];
+				float frameTime = frames[frame];
+				float percent = getCurvePercent(frame / ENTRIES - 1,
+					1 - (time - frameTime) / (frames[frame + PREV_TIME] - frameTime));
+
+				rotate += (frames[frame + ROTATE] - rotate) * percent;
+				translate += (frames[frame + TRANSLATE] - translate) * percent;
+				scale += (frames[frame + SCALE] - scale) * percent;
+				shear += (frames[frame + SHEAR] - shear) * percent;
+			}
+			if (blend == setup) {
+				TransformConstraintData data = constraint.data;
+				constraint.rotateMix = data.rotateMix + (rotate - data.rotateMix) * alpha;
+				constraint.translateMix = data.translateMix + (translate - data.translateMix) * alpha;
+				constraint.scaleMix = data.scaleMix + (scale - data.scaleMix) * alpha;
+				constraint.shearMix = data.shearMix + (shear - data.shearMix) * alpha;
+			} else {
+				constraint.rotateMix += (rotate - constraint.rotateMix) * alpha;
+				constraint.translateMix += (translate - constraint.translateMix) * alpha;
+				constraint.scaleMix += (scale - constraint.scaleMix) * alpha;
+				constraint.shearMix += (shear - constraint.shearMix) * alpha;
+			}
+		}
+	}
+
+	/** Changes a path constraint's {@link PathConstraint#getPosition()}. */
+	static public class PathConstraintPositionTimeline extends CurveTimeline {
+		static public final int ENTRIES = 2;
+		static final int PREV_TIME = -2, PREV_VALUE = -1;
+		static final int VALUE = 1;
+
+		int pathConstraintIndex;
+
+		final float[] frames; // time, position, ...
+
+		public PathConstraintPositionTimeline (int frameCount) {
+			super(frameCount);
+			frames = new float[frameCount * ENTRIES];
+		}
+
+		public int getPropertyId () {
+			return (TimelineType.pathConstraintPosition.ordinal() << 24) + pathConstraintIndex;
+		}
+
+		public void setPathConstraintIndex (int index) {
+			if (index < 0) throw new IllegalArgumentException("index must be >= 0.");
+			this.pathConstraintIndex = index;
+		}
+
+		/** The index of the path constraint slot in {@link Skeleton#getPathConstraints()} that will be changed. */
+		public int getPathConstraintIndex () {
+			return pathConstraintIndex;
+		}
+
+		/** The time in seconds and path constraint position for each key frame. */
+		public float[] getFrames () {
+			return frames;
+		}
+
+		/** Sets the time in seconds and path constraint position for the specified key frame. */
+		public void setFrame (int frameIndex, float time, float position) {
+			frameIndex *= ENTRIES;
+			frames[frameIndex] = time;
+			frames[frameIndex + VALUE] = position;
+		}
+
+		public void apply (Skeleton skeleton, float lastTime, float time, Array<Event> events, float alpha, MixBlend blend,
+			MixDirection direction) {
+
+			PathConstraint constraint = skeleton.pathConstraints.get(pathConstraintIndex);
+			float[] frames = this.frames;
+			if (time < frames[0]) { // Time is before first frame.
+				switch (blend) {
+				case setup:
+					constraint.position = constraint.data.position;
+					return;
+				case first:
+					constraint.position += (constraint.data.position - constraint.position) * alpha;
+				}
+				return;
+			}
+
+			float position;
+			if (time >= frames[frames.length - ENTRIES]) // Time is after last frame.
+				position = frames[frames.length + PREV_VALUE];
+			else {
+				// Interpolate between the previous frame and the current frame.
+				int frame = binarySearch(frames, time, ENTRIES);
+				position = frames[frame + PREV_VALUE];
+				float frameTime = frames[frame];
+				float percent = getCurvePercent(frame / ENTRIES - 1,
+					1 - (time - frameTime) / (frames[frame + PREV_TIME] - frameTime));
+
+				position += (frames[frame + VALUE] - position) * percent;
+			}
+			if (blend == setup)
+				constraint.position = constraint.data.position + (position - constraint.data.position) * alpha;
+			else
+				constraint.position += (position - constraint.position) * alpha;
+		}
+	}
+
+	/** Changes a path constraint's {@link PathConstraint#getSpacing()}. */
+	static public class PathConstraintSpacingTimeline extends PathConstraintPositionTimeline {
+		public PathConstraintSpacingTimeline (int frameCount) {
+			super(frameCount);
+		}
+
+		public int getPropertyId () {
+			return (TimelineType.pathConstraintSpacing.ordinal() << 24) + pathConstraintIndex;
+		}
+
+		public void apply (Skeleton skeleton, float lastTime, float time, Array<Event> events, float alpha, MixBlend blend,
+			MixDirection direction) {
+
+			PathConstraint constraint = skeleton.pathConstraints.get(pathConstraintIndex);
+			float[] frames = this.frames;
+			if (time < frames[0]) { // Time is before first frame.
+				switch (blend) {
+				case setup:
+					constraint.spacing = constraint.data.spacing;
+					return;
+				case first:
+					constraint.spacing += (constraint.data.spacing - constraint.spacing) * alpha;
+				}
+				return;
+			}
+
+			float spacing;
+			if (time >= frames[frames.length - ENTRIES]) // Time is after last frame.
+				spacing = frames[frames.length + PREV_VALUE];
+			else {
+				// Interpolate between the previous frame and the current frame.
+				int frame = binarySearch(frames, time, ENTRIES);
+				spacing = frames[frame + PREV_VALUE];
+				float frameTime = frames[frame];
+				float percent = getCurvePercent(frame / ENTRIES - 1,
+					1 - (time - frameTime) / (frames[frame + PREV_TIME] - frameTime));
+
+				spacing += (frames[frame + VALUE] - spacing) * percent;
+			}
+
+			if (blend == setup)
+				constraint.spacing = constraint.data.spacing + (spacing - constraint.data.spacing) * alpha;
+			else
+				constraint.spacing += (spacing - constraint.spacing) * alpha;
+		}
+	}
+
+	/** Changes a path constraint's mixes. */
+	static public class PathConstraintMixTimeline extends CurveTimeline {
+		static public final int ENTRIES = 3;
+		static private final int PREV_TIME = -3, PREV_ROTATE = -2, PREV_TRANSLATE = -1;
+		static private final int ROTATE = 1, TRANSLATE = 2;
+
+		int pathConstraintIndex;
+
+		private final float[] frames; // time, rotate mix, translate mix, ...
+
+		public PathConstraintMixTimeline (int frameCount) {
+			super(frameCount);
+			frames = new float[frameCount * ENTRIES];
+		}
+
+		public int getPropertyId () {
+			return (TimelineType.pathConstraintMix.ordinal() << 24) + pathConstraintIndex;
+		}
+
+		public void setPathConstraintIndex (int index) {
+			if (index < 0) throw new IllegalArgumentException("index must be >= 0.");
+			this.pathConstraintIndex = index;
+		}
+
+		/** The index of the path constraint slot in {@link Skeleton#getPathConstraints()} that will be changed. */
+		public int getPathConstraintIndex () {
+			return pathConstraintIndex;
+		}
+
+		/** The time in seconds, rotate mix, and translate mix for each key frame. */
+		public float[] getFrames () {
+			return frames;
+		}
+
+		/** The time in seconds, rotate mix, and translate mix for the specified key frame. */
+		public void setFrame (int frameIndex, float time, float rotateMix, float translateMix) {
+			frameIndex *= ENTRIES;
+			frames[frameIndex] = time;
+			frames[frameIndex + ROTATE] = rotateMix;
+			frames[frameIndex + TRANSLATE] = translateMix;
+		}
+
+		public void apply (Skeleton skeleton, float lastTime, float time, Array<Event> events, float alpha, MixBlend blend,
+			MixDirection direction) {
+
+			PathConstraint constraint = skeleton.pathConstraints.get(pathConstraintIndex);
+			float[] frames = this.frames;
+			if (time < frames[0]) { // Time is before first frame.
+				switch (blend) {
+				case setup:
+					constraint.rotateMix = constraint.data.rotateMix;
+					constraint.translateMix = constraint.data.translateMix;
+					return;
+				case first:
+					constraint.rotateMix += (constraint.data.rotateMix - constraint.rotateMix) * alpha;
+					constraint.translateMix += (constraint.data.translateMix - constraint.translateMix) * alpha;
+				}
+				return;
+			}
+
+			float rotate, translate;
+			if (time >= frames[frames.length - ENTRIES]) { // Time is after last frame.
+				rotate = frames[frames.length + PREV_ROTATE];
+				translate = frames[frames.length + PREV_TRANSLATE];
+			} else {
+				// Interpolate between the previous frame and the current frame.
+				int frame = binarySearch(frames, time, ENTRIES);
+				rotate = frames[frame + PREV_ROTATE];
+				translate = frames[frame + PREV_TRANSLATE];
+				float frameTime = frames[frame];
+				float percent = getCurvePercent(frame / ENTRIES - 1,
+					1 - (time - frameTime) / (frames[frame + PREV_TIME] - frameTime));
+
+				rotate += (frames[frame + ROTATE] - rotate) * percent;
+				translate += (frames[frame + TRANSLATE] - translate) * percent;
+			}
+
+			if (blend == setup) {
+				constraint.rotateMix = constraint.data.rotateMix + (rotate - constraint.data.rotateMix) * alpha;
+				constraint.translateMix = constraint.data.translateMix + (translate - constraint.data.translateMix) * alpha;
+			} else {
+				constraint.rotateMix += (rotate - constraint.rotateMix) * alpha;
+				constraint.translateMix += (translate - constraint.translateMix) * alpha;
+			}
+		}
+	}
+}