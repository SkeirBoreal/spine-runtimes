/******************************************************************************
 * Spine Runtimes Software License v2.5
 *
 * Copyright (c) 2013-2016, Esoteric Software
 * All rights reserved.
 *
 * You are granted a perpetual, non-exclusive, non-sublicensable, and
 * non-transferable license to use, install, execute, and perform the Spine
 * Runtimes software and derivative works solely for personal or internal
 * use. Without the written permission of Esoteric Software (see Section 2 of
 * the Spine Software License Agreement), you may not (a) modify, translate,
 * adapt, or develop new applications using the Spine Runtimes or otherwise
 * create derivative works or improvements of the Spine Runtimes or (b) remove,
 * delete, alter, or obscure any trademarks or any copyright, trademark, patent,
 * or other intellectual property or proprietary rights notices on or in the
 * Software, including any copy thereof. Redistributions in binary or source
 * form must include this license and terms.
 *
 * THIS SOFTWARE IS PROVIDED BY ESOTERIC SOFTWARE "AS IS" AND ANY EXPRESS OR
 * IMPLIED WARRANTIES, INCLUDING, BUT NOT LIMITED TO, THE IMPLIED WARRANTIES OF
 * MERCHANTABILITY AND FITNESS FOR A PARTICULAR PURPOSE ARE DISCLAIMED. IN NO
 * EVENT SHALL ESOTERIC SOFTWARE BE LIABLE FOR ANY DIRECT, INDIRECT, INCIDENTAL,
 * SPECIAL, EXEMPLARY, OR CONSEQUENTIAL DAMAGES (INCLUDING, BUT NOT LIMITED TO,
 * PROCUREMENT OF SUBSTITUTE GOODS OR SERVICES, BUSINESS INTERRUPTION, OR LOSS OF
 * USE, DATA, OR PROFITS) HOWEVER CAUSED AND ON ANY THEORY OF LIABILITY, WHETHER
 * IN CONTRACT, STRICT LIABILITY, OR TORT (INCLUDING NEGLIGENCE OR OTHERWISE)
 * ARISING IN ANY WAY OUT OF THE USE OF THIS SOFTWARE, EVEN IF ADVISED OF THE
 * POSSIBILITY OF SUCH DAMAGE.
 *****************************************************************************/

#ifndef Spine_Vector_h
#define Spine_Vector_h

#include <spine/Extension.h>
#include <spine/SpineObject.h>
#include <spine/SpineString.h>
#include <stdlib.h>
#include <memory>
#include <assert.h>

namespace spine {
template<typename T>
class Vector : public SpineObject {
public:
	Vector() : _size(0), _capacity(0), _buffer(NULL) {
	}

	Vector(const Vector &inVector) : _size(inVector._size), _capacity(inVector._capacity), _buffer(NULL) {
		if (_capacity > 0) {
			_buffer = allocate(_capacity);
			for (size_t i = 0; i < _size; ++i) {
				construct(_buffer + i, inVector._buffer[i]);
			}
		}
	}

	~Vector() {
		clear();
		deallocate(_buffer);
	}

	inline void clear() {
		for (size_t i = 0; i < _size; ++i) {
			destroy(_buffer + (_size - 1 - i));
		}

		_size = 0;
	}

	inline size_t getCapacity() const {
		return _capacity;
	}

	inline size_t size() const {
		return _size;
	}

	inline void setSize(size_t newSize, const T &defaultValue) {
		assert(newSize >= 0);
		size_t oldSize = _size;
		_size = newSize;
		if (_capacity < newSize) {
			_capacity = (int) (_size * 1.75f);
			if (_capacity < 8) _capacity = 8;
			_buffer = spine::SpineExtension::realloc<T>(_buffer, _capacity, __FILE__, __LINE__);
		}
		if (oldSize < _size) {
			for (size_t i = oldSize; i < _size; i++) {
				construct(_buffer + i, defaultValue);
			}
		}
	}

	inline void ensureCapacity(size_t newCapacity = 0) {
		if (_capacity >= newCapacity) return;
		_capacity = newCapacity;
		_buffer = SpineExtension::realloc<T>(_buffer, newCapacity, __FILE__, __LINE__);
	}

	inline void add(const T &inValue) {
		if (_size == _capacity) {
			// inValue might reference an element in this buffer
			// When we reallocate, the reference becomes invalid.
			// We thus need to create a defensive copy before
			// reallocating.
			T valueCopy = inValue;
			_capacity = (int) (_size * 1.75f);
			if (_capacity < 8) _capacity = 8;
			_buffer = spine::SpineExtension::realloc<T>(_buffer, _capacity, __FILE__, __LINE__);
<<<<<<< HEAD
=======
			construct(_buffer + _size++, valueCopy);
		} else {
			construct(_buffer + _size++, inValue);
>>>>>>> 1c86d639
		}
	}

	inline void addAll(Vector<T> &inValue) {
		ensureCapacity(this->size() + inValue.size());
		for (size_t i = 0; i < inValue.size(); i++) {
			add(inValue[i]);
		}
	}

	inline void clearAndAddAll(Vector<T> &inValue) {
		this->clear();
		this->addAll(inValue);
	}

	inline void removeAt(size_t inIndex) {
		assert(inIndex < _size);

		--_size;

		if (inIndex != _size) {
			for (size_t i = inIndex; i < _size; ++i) {
				std::swap(_buffer[i], _buffer[i + 1]);
			}
		}

		destroy(_buffer + _size);
	}

	inline bool contains(const T &inValue) {
		for (size_t i = 0; i < _size; ++i) {
			if (_buffer[i] == inValue) {
				return true;
			}
		}

		return false;
	}

	inline int indexOf(const T &inValue) {
		for (size_t i = 0; i < _size; ++i) {
			if (_buffer[i] == inValue) {
				return (int)i;
			}
		}

		return -1;
	}

	inline T &operator[](size_t inIndex) {
		assert(inIndex < _size);

		return _buffer[inIndex];
	}

	inline friend bool operator==(Vector<T> &lhs, Vector<T> &rhs) {
		if (lhs.size() != rhs.size()) {
			return false;
		}

		for (size_t i = 0, n = lhs.size(); i < n; ++i) {
			if (lhs[i] != rhs[i]) {
				return false;
			}
		}

		return true;
	}

	inline friend bool operator!=(Vector<T> &lhs, Vector<T> &rhs) {
		return !(lhs == rhs);
	}

	inline T *buffer() {
		return _buffer;
	}

private:
	size_t _size;
	size_t _capacity;
	T *_buffer;

	inline T *allocate(size_t n) {
		assert(n > 0);

		T *ptr = SpineExtension::calloc<T>(n, __FILE__, __LINE__);

		assert(ptr);

		return ptr;
	}

	inline void deallocate(T *buffer) {
		if (_buffer) {
			SpineExtension::free(buffer, __FILE__, __LINE__);
		}
	}

	inline void construct(T *buffer, const T &val) {
		new(buffer) T(val);
	}

	inline void destroy(T *buffer) {
		buffer->~T();
	}

	// Vector &operator=(const Vector &inVector) {};
};
}

#endif /* Spine_Vector_h */<|MERGE_RESOLUTION|>--- conflicted
+++ resolved
@@ -107,12 +107,9 @@
 			_capacity = (int) (_size * 1.75f);
 			if (_capacity < 8) _capacity = 8;
 			_buffer = spine::SpineExtension::realloc<T>(_buffer, _capacity, __FILE__, __LINE__);
-<<<<<<< HEAD
-=======
 			construct(_buffer + _size++, valueCopy);
 		} else {
 			construct(_buffer + _size++, inValue);
->>>>>>> 1c86d639
 		}
 	}
 
